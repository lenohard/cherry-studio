import '@renderer/pages/home/Inputbar/tools'

import type { DropResult } from '@hello-pangea/dnd'
import { DragDropContext, Draggable, Droppable } from '@hello-pangea/dnd'
import { ActionIconButton } from '@renderer/components/Buttons'
import type { QuickPanelListItem, QuickPanelReservedSymbol } from '@renderer/components/QuickPanel'
import { useQuickPanel } from '@renderer/components/QuickPanel'
import { useAssistant } from '@renderer/hooks/useAssistant'
import { useInputbarTools } from '@renderer/pages/home/Inputbar/context/InputbarToolsProvider'
import type {
  InputbarScope,
  ToolActionKey,
  ToolActionMap,
  ToolDefinition,
  ToolOrderConfig,
  ToolQuickPanelApi,
  ToolRenderContext,
  ToolStateKey,
  ToolStateMap
} from '@renderer/pages/home/Inputbar/types'
import { getToolsForScope } from '@renderer/pages/home/Inputbar/types'
import { useAppDispatch, useAppSelector } from '@renderer/store'
import { selectToolOrderForScope, setIsCollapsed, setToolOrder } from '@renderer/store/inputTools'
import type { InputBarToolType } from '@renderer/types/chat'
import { classNames } from '@renderer/utils'
import { Divider, Dropdown } from 'antd'
import type { ItemType } from 'antd/es/menu/interface'
import { Check, CircleChevronRight } from 'lucide-react'
import React, { useCallback, useEffect, useMemo, useRef, useState } from 'react'
import { createPortal } from 'react-dom'
import { useTranslation } from 'react-i18next'
import styled from 'styled-components'

export interface InputbarToolsNewProps {
  scope: InputbarScope
  assistantId: string
<<<<<<< HEAD
  model: Model
  files: FileType[]
  setFiles: Dispatch<SetStateAction<FileType[]>>
  extensions: string[]
  setText: Dispatch<SetStateAction<string>>
  resizeTextArea: () => void
  selectedKnowledgeBases: KnowledgeBase[]
  setSelectedKnowledgeBases: Dispatch<SetStateAction<KnowledgeBase[]>>
  mentionedModels: Model[]
  setMentionedModels: Dispatch<SetStateAction<Model[]>>
  couldAddImageFile: boolean
  isExpanded: boolean
  onToggleExpanded: () => void

  addNewTopic: () => void
  clearTopic: () => void
  onNewContext: () => void
  isDefaultMentionsEnabled: boolean
  onToggleDefaultMentions: () => void
=======
  // Session data for Agent Session scope (optional)
  session?: {
    agentId?: string
    sessionId?: string
    slashCommands?: Array<{ command: string; description?: string }>
    tools?: Array<{ id: string; name: string; type: string; description?: string }>
  }
>>>>>>> d6e7ce33
}

interface ToolConfig {
  key: InputBarToolType
  label: string
  tool: ToolDefinition
  visible: boolean
}

const DraggablePortal = ({ children, isDragging }: { children: React.ReactNode; isDragging: boolean }) => {
  return isDragging ? createPortal(children, document.body) : children
}

<<<<<<< HEAD
const InputbarTools = ({
  ref,
  assistantId,
  model,
  files,
  setFiles,
  setText,
  resizeTextArea,
  selectedKnowledgeBases,
  setSelectedKnowledgeBases,
  mentionedModels,
  setMentionedModels,
  couldAddImageFile,
  isExpanded: isExpended,
  onToggleExpanded: onToggleExpended,
  addNewTopic,
  clearTopic,
  onNewContext,
  isDefaultMentionsEnabled,
  onToggleDefaultMentions,
  extensions
}: InputbarToolsProps & { ref?: React.RefObject<InputbarToolsRef | null> }) => {
=======
const InputbarTools = ({ scope, assistantId, session }: InputbarToolsNewProps) => {
>>>>>>> d6e7ce33
  const { t } = useTranslation()
  const dispatch = useAppDispatch()
  const { assistant, model } = useAssistant(assistantId)
  const toolsContext = useInputbarTools()
  const quickPanelContext = useQuickPanel()
  const quickPanelApiCacheRef = useRef(new Map<string, ToolQuickPanelApi>())

  const getQuickPanelApiForTool = useCallback(
    (toolKey: string): ToolQuickPanelApi => {
      const cache = quickPanelApiCacheRef.current

      if (!cache.has(toolKey)) {
        cache.set(toolKey, {
          registerRootMenu: (entries: QuickPanelListItem[]) =>
            toolsContext.toolsRegistry.registerRootMenu(toolKey, entries),
          registerTrigger: (symbol: QuickPanelReservedSymbol, handler: (payload?: unknown) => void) =>
            toolsContext.toolsRegistry.registerTrigger(toolKey, symbol, handler)
        })
      }

      return cache.get(toolKey)!
    },
    [toolsContext.toolsRegistry]
  )

  const reduxToolOrder = useAppSelector((state) => selectToolOrderForScope(state, scope))
  const isCollapse = useAppSelector((state) => state.inputTools.isCollapsed)
  const [targetTool, setTargetTool] = useState<ToolConfig | null>(null)

  // Get tools for current scope
  const availableTools = useMemo(() => {
    return getToolsForScope(scope, { assistant, model, session })
  }, [scope, assistant, model, session])

  // Get tool order for current scope
  const toolOrder = useMemo(() => {
    return reduxToolOrder
  }, [reduxToolOrder])

  // Build render context for tools
  const buildRenderContext = useCallback(
    <S extends readonly ToolStateKey[], A extends readonly ToolActionKey[]>(
      tool: ToolDefinition<S, A>
    ): ToolRenderContext<S, A> => {
      const deps = tool.dependencies
      // 为工具提供完整的 QuickPanel API（注册 + 控制面板）
      const quickPanel = getQuickPanelApiForTool(tool.key)

      const state = (deps?.state || ([] as unknown as S)).reduce(
        (acc, key) => {
          acc[key] = toolsContext[key]
          return acc
        },
        {} as Pick<ToolStateMap, S[number]>
      )

      const actions = (deps?.actions || ([] as unknown as A)).reduce(
        (acc, key) => {
          const actionValue = toolsContext[key]
          if (actionValue) {
            acc[key] = actionValue
          }
          return acc
        },
        {} as Pick<ToolActionMap, A[number]>
      )

      return {
        scope,
        assistant,
        model,
        session,
        state,
        actions,
        quickPanel,
        quickPanelController: quickPanelContext,
        t
      } as ToolRenderContext<S, A>
    },
    [assistant, model, quickPanelContext, scope, session, t, toolsContext, getQuickPanelApiForTool]
  )

  // Build tool metadata (without rendering)
  // Tools with render: null are pure menu contributors and won't appear in UI
  const toolMetadata = useMemo(() => {
    return availableTools.map((tool) => ({
      key: tool.key as InputBarToolType,
      label: typeof tool.label === 'function' ? tool.label(t) : tool.label,
      tool
    }))
  }, [availableTools, t])

  // Declarative tools registration (for tools with quickPanel config)
  // This handles pure menu contributors and trigger handlers
  useEffect(() => {
    const disposeCallbacks: Array<() => void> = []

    for (const tool of availableTools) {
      if (!tool.quickPanel) continue

      const context = buildRenderContext(tool)

      // Register root menu items (declarative)
      if (tool.quickPanel.rootMenu) {
        const menuItems = tool.quickPanel.rootMenu.createMenuItems(context)
        const dispose = toolsContext.toolsRegistry.registerRootMenu(tool.key, menuItems)
        disposeCallbacks.push(dispose)
      }

      // Register triggers (declarative)
      if (tool.quickPanel.triggers) {
        for (const triggerConfig of tool.quickPanel.triggers) {
          const handler = triggerConfig.createHandler(context)
          const dispose = toolsContext.toolsRegistry.registerTrigger(tool.key, triggerConfig.symbol, handler)
          disposeCallbacks.push(dispose)
        }
      }
    }

    return () => {
      disposeCallbacks.forEach((dispose) => dispose())
    }
  }, [availableTools, buildRenderContext, toolsContext.toolsRegistry])

  // Filter visible tools (only those with render functions, not pure menu contributors)
  const visibleTools = useMemo(() => {
    // 1. Get explicitly visible tools from toolOrder
    const explicitlyVisible = toolOrder.visible
      .map((key) => {
        const meta = toolMetadata.find((item) => item.key === key)
        if (!meta || meta.tool.render === null) return null
        return {
          key: meta.key,
          label: meta.label,
          tool: meta.tool,
          visible: true
        }
      })
      .filter(Boolean) as ToolConfig[]

    // 2. Find new tools not in toolOrder (auto-show new tools)
    const knownToolKeys = new Set([...toolOrder.visible, ...toolOrder.hidden])
    const newTools = toolMetadata
      .filter((meta) => !knownToolKeys.has(meta.key) && meta.tool.render !== null)
      .map((meta) => ({
        key: meta.key,
        label: meta.label,
        tool: meta.tool,
        visible: true
      }))

    // 3. Merge: explicit order + new tools at end
    return [...explicitlyVisible, ...newTools]
  }, [toolMetadata, toolOrder.visible, toolOrder.hidden])

  const hiddenTools = useMemo(() => {
    return toolOrder.hidden
      .map((key) => {
        const meta = toolMetadata.find((item) => item.key === key)
        if (!meta || meta.tool.render === null) return null // Filter out pure menu contributors
        return {
          key: meta.key,
          label: meta.label,
          tool: meta.tool,
          visible: false
        }
      })
      .filter(Boolean) as ToolConfig[]
  }, [toolMetadata, toolOrder.hidden])

  const showDivider = useMemo(() => {
    return hiddenTools.length > 0 && visibleTools.length > 0
  }, [hiddenTools, visibleTools])

  const showCollapseButton = useMemo(() => {
    return hiddenTools.length > 0
  }, [hiddenTools])

  const toggleToolVisibility = useCallback(
    (toolKey: InputBarToolType, isVisible: boolean | undefined) => {
      const newToolOrder: ToolOrderConfig = {
        visible: [...toolOrder.visible],
        hidden: [...toolOrder.hidden]
      }

      if (isVisible === true) {
        newToolOrder.visible = newToolOrder.visible.filter((key) => key !== toolKey)
        newToolOrder.hidden.push(toolKey)
      } else {
        newToolOrder.hidden = newToolOrder.hidden.filter((key) => key !== toolKey)
        newToolOrder.visible.push(toolKey)
      }

      dispatch(setToolOrder({ scope, toolOrder: newToolOrder }))
      setTargetTool(null)
    },
    [dispatch, scope, toolOrder]
  )

  const handleDragEnd = (result: DropResult) => {
    const { source, destination } = result
    if (!destination) return

    const sourceId = source.droppableId
    const destinationId = destination.droppableId

    const newToolOrder: ToolOrderConfig = {
      visible: [...toolOrder.visible],
      hidden: [...toolOrder.hidden]
    }

    const sourceArray = sourceId === 'inputbar-tools-visible' ? 'visible' : 'hidden'
    const destArray = destinationId === 'inputbar-tools-visible' ? 'visible' : 'hidden'

    if (sourceArray === destArray) {
      const items = newToolOrder[sourceArray]
      const [removed] = items.splice(source.index, 1)
      items.splice(destination.index, 0, removed)
    } else {
      const removed = newToolOrder[sourceArray][source.index]
      newToolOrder[sourceArray].splice(source.index, 1)
      newToolOrder[destArray].splice(destination.index, 0, removed)
    }

    dispatch(setToolOrder({ scope, toolOrder: newToolOrder }))
  }

<<<<<<< HEAD
  useImperativeHandle(ref, () => ({
    getQuickPanelMenu: getQuickPanelMenuImpl,
    openMentionModelsPanel: (triggerInfo) => mentionModelsButtonRef.current?.openQuickPanel(triggerInfo),
    openAttachmentQuickPanel: () => attachmentButtonRef.current?.openQuickPanel()
  }))

  const toolButtons = useMemo<ToolButtonConfig[]>(() => {
    return [
      {
        key: 'new_topic',
        label: t('chat.input.new_topic', { Command: '' }),
        component: (
          <Tooltip
            placement="top"
            title={t('chat.input.new_topic', { Command: newTopicShortcut })}
            mouseLeaveDelay={0}
            arrow>
            <ActionIconButton onClick={addNewTopic}>
              <MessageSquareDiff size={19} />
            </ActionIconButton>
          </Tooltip>
        )
      },
      {
        key: 'attachment',
        label: t('chat.input.upload.image_or_document'),
        component: (
          <AttachmentButton
            ref={attachmentButtonRef}
            couldAddImageFile={couldAddImageFile}
            extensions={extensions}
            files={files}
            setFiles={setFiles}
          />
        )
      },
      {
        key: 'thinking',
        label: t('chat.input.thinking.label'),
        component: <ThinkingButton ref={thinkingButtonRef} model={model} assistantId={assistant.id} />,
        condition: showThinkingButton
      },
      {
        key: 'web_search',
        label: t('chat.input.web_search.label'),
        component: <WebSearchButton ref={webSearchButtonRef} assistantId={assistant.id} />,
        condition: !isMandatoryWebSearchModel(model)
      },
      {
        key: 'url_context',
        label: t('chat.input.url_context'),
        component: <UrlContextButton ref={urlContextButtonRef} assistantId={assistant.id} />,
        condition:
          (isGeminiModel(model) || isAnthropicModel(model)) &&
          (isSupportUrlContextProvider(getProviderByModel(model)) || model.endpoint_type === 'gemini')
      },
      {
        key: 'knowledge_base',
        label: t('chat.input.knowledge_base'),
        component: (
          <KnowledgeBaseButton
            ref={knowledgeBaseButtonRef}
            selectedBases={selectedKnowledgeBases}
            onSelect={handleKnowledgeBaseSelect}
            disabled={files.length > 0}
          />
        ),
        condition: showKnowledgeBaseButton
      },
      {
        key: 'mcp_tools',
        label: t('settings.mcp.title'),
        component: (
          <MCPToolsButton
            assistantId={assistant.id}
            ref={mcpToolsButtonRef}
            setInputValue={setText}
            resizeTextArea={resizeTextArea}
          />
        ),
        condition: showMcpServerButton
      },
      {
        key: 'generate_image',
        label: t('chat.input.generate_image'),
        component: (
          <GenerateImageButton model={model} assistant={assistant} onEnableGenerateImage={onEnableGenerateImage} />
        ),
        condition: isGenerateImageModel(model)
      },
      {
        key: 'mention_models',
        label: t('assistants.presets.edit.model.select.title'),
        component: (
          <MentionModelsButton
            ref={mentionModelsButtonRef}
            assistantId={assistant.id}
            mentionedModels={mentionedModels}
            onMentionModel={onMentionModel}
            onClearMentionModels={onClearMentionModels}
            couldMentionNotVisionModel={couldMentionNotVisionModel}
            files={files}
            setText={setText}
            isDefaultMentionsEnabled={isDefaultMentionsEnabled}
            onToggleDefaultMentions={onToggleDefaultMentions}
          />
        )
      },
      {
        key: 'quick_phrases',
        label: t('settings.quickPhrase.title'),
        component: (
          <QuickPhrasesButton
            ref={quickPhrasesButtonRef}
            setInputValue={setText}
            resizeTextArea={resizeTextArea}
            assistantId={assistant.id}
          />
        )
      },
      {
        key: 'clear_topic',
        label: t('chat.input.clear.label', { Command: '' }),
        component: (
          <Tooltip
            placement="top"
            title={t('chat.input.clear.label', { Command: clearTopicShortcut })}
            mouseLeaveDelay={0}
            arrow>
            <ActionIconButton onClick={clearTopic}>
              <PaintbrushVertical size={18} />
            </ActionIconButton>
          </Tooltip>
        )
      },
      {
        key: 'toggle_expand',
        label: isExpended ? t('chat.input.collapse') : t('chat.input.expand'),
        component: (
          <Tooltip
            placement="top"
            title={isExpended ? t('chat.input.collapse') : t('chat.input.expand')}
            mouseLeaveDelay={0}
            arrow>
            <ActionIconButton onClick={onToggleExpended}>
              {isExpended ? <Minimize size={18} /> : <Maximize size={18} />}
            </ActionIconButton>
          </Tooltip>
        )
      },
      {
        key: 'new_context',
        label: t('chat.input.new.context', { Command: '' }),
        component: <NewContextButton onNewContext={onNewContext} />
      }
    ]
  }, [
    addNewTopic,
    assistant,
    clearTopicShortcut,
    clearTopic,
    couldAddImageFile,
    couldMentionNotVisionModel,
    extensions,
    files,
    handleKnowledgeBaseSelect,
    isExpended,
    isDefaultMentionsEnabled,
    mentionedModels,
    model,
    newTopicShortcut,
    onClearMentionModels,
    onEnableGenerateImage,
    onMentionModel,
    onNewContext,
    onToggleDefaultMentions,
    onToggleExpended,
    resizeTextArea,
    selectedKnowledgeBases,
    setFiles,
    setText,
    showKnowledgeBaseButton,
    showMcpServerButton,
    showThinkingButton,
    t
  ])

  const visibleTools = useMemo(() => {
    return toolOrder.visible.map((v) => ({
      ...toolButtons.find((tool) => tool.key === v),
      visible: true
    })) as ToolButtonConfig[]
  }, [toolButtons, toolOrder])

  const hiddenTools = useMemo(() => {
    return toolOrder.hidden.map((v) => ({
      ...toolButtons.find((tool) => tool.key === v),
      visible: false
    })) as ToolButtonConfig[]
  }, [toolButtons, toolOrder])

  const showDivider = useMemo(() => {
    return (
      hiddenTools.filter((tool) => tool.condition ?? true).length > 0 &&
      visibleTools.filter((tool) => tool.condition ?? true).length !== 0
    )
  }, [hiddenTools, visibleTools])

  const showCollapseButton = useMemo(() => {
    return hiddenTools.filter((tool) => tool.condition ?? true).length > 0
  }, [hiddenTools])

=======
>>>>>>> d6e7ce33
  const getMenuItems = useMemo(() => {
    const baseItems: ItemType[] = [...visibleTools, ...hiddenTools].map((tool) => ({
      label: tool.label,
      key: tool.key,
      icon: (
        <div style={{ width: 20, height: 20, display: 'flex', alignItems: 'center', justifyContent: 'center' }}>
          {tool.visible ? <Check size={16} /> : undefined}
        </div>
      ),
      onClick: () => toggleToolVisibility(tool.key, tool.visible)
    }))

    if (targetTool) {
      baseItems.push({ type: 'divider' })
      baseItems.push({
        label: `${targetTool.visible ? t('chat.input.tools.collapse_in') : t('chat.input.tools.collapse_out')} "${targetTool.label}"`,
        key: 'selected_' + targetTool.key,
        icon: <div style={{ width: 20, height: 20 }}></div>,
        onClick: () => toggleToolVisibility(targetTool.key, targetTool.visible)
      })
    }

    return baseItems
  }, [hiddenTools, t, targetTool, toggleToolVisibility, visibleTools])

  const managerElements = useMemo(() => {
    return availableTools
      .map((tool) => {
        if (!tool.quickPanelManager) return null
        const Manager = tool.quickPanelManager
        const context = buildRenderContext(tool)
        return <Manager key={`${tool.key}-quick-panel-manager`} context={context} />
      })
      .filter((element): element is React.ReactElement => element !== null)
  }, [availableTools, buildRenderContext])

  return (
    <>
      <Dropdown menu={{ items: getMenuItems }} trigger={['contextMenu']}>
        <ToolsContainer
          onContextMenu={(e) => {
            const target = e.target as HTMLElement
            const isToolButton = target.closest('[data-key]')
            if (!isToolButton) {
              setTargetTool(null)
            }
          }}>
          <DragDropContext onDragEnd={handleDragEnd}>
            <Droppable droppableId="inputbar-tools-visible" direction="horizontal">
              {(provided) => (
                <VisibleTools ref={provided.innerRef} {...provided.droppableProps}>
                  {visibleTools.map((toolConfig, index) => {
                    const context = buildRenderContext(toolConfig.tool)
                    return (
                      <Draggable key={toolConfig.key} draggableId={toolConfig.key} index={index}>
                        {(provided, snapshot) => (
                          <DraggablePortal isDragging={snapshot.isDragging}>
                            <ToolWrapper
                              data-key={toolConfig.key}
                              onContextMenu={() => setTargetTool(toolConfig)}
                              ref={provided.innerRef}
                              {...provided.draggableProps}
                              {...provided.dragHandleProps}
                              style={provided.draggableProps.style}>
                              {toolConfig.tool.render?.(context)}
                            </ToolWrapper>
                          </DraggablePortal>
                        )}
                      </Draggable>
                    )
                  })}
                  {provided.placeholder}
                </VisibleTools>
              )}
            </Droppable>

            {showDivider && <Divider type="vertical" style={{ margin: '0 4px' }} />}

            <Droppable droppableId="inputbar-tools-hidden" direction="horizontal">
              {(provided) => (
                <HiddenTools ref={provided.innerRef} {...provided.droppableProps}>
                  {hiddenTools.map((toolConfig, index) => {
                    const context = buildRenderContext(toolConfig.tool)
                    return (
                      <Draggable key={toolConfig.key} draggableId={toolConfig.key} index={index}>
                        {(provided, snapshot) => (
                          <DraggablePortal isDragging={snapshot.isDragging}>
                            <ToolWrapper
                              data-key={toolConfig.key}
                              className={classNames({ 'is-collapsed': isCollapse })}
                              onContextMenu={() => setTargetTool(toolConfig)}
                              ref={provided.innerRef}
                              {...provided.draggableProps}
                              {...provided.dragHandleProps}
                              style={{
                                ...provided.draggableProps.style,
                                transitionDelay: `${index * 0.02}s`
                              }}>
                              {toolConfig.tool.render?.(context)}
                            </ToolWrapper>
                          </DraggablePortal>
                        )}
                      </Draggable>
                    )
                  })}
                  {provided.placeholder}
                </HiddenTools>
              )}
            </Droppable>
          </DragDropContext>

          {showCollapseButton && (
            <ActionIconButton
              onClick={() => dispatch(setIsCollapsed(!isCollapse))}
              title={isCollapse ? t('chat.input.tools.expand') : t('chat.input.tools.collapse')}>
              <CircleChevronRight size={18} style={{ transform: isCollapse ? 'scaleX(1)' : 'scaleX(-1)' }} />
            </ActionIconButton>
          )}
        </ToolsContainer>
      </Dropdown>
      {managerElements}
    </>
  )
}

InputbarTools.displayName = 'InputbarTools'

const ToolsContainer = styled.div`
  min-width: 0;
  display: flex;
  align-items: center;
  position: relative;
`

const VisibleTools = styled.div`
  height: 30px;
  display: flex;
  align-items: center;
  overflow-x: auto;
  &::-webkit-scrollbar {
    display: none;
  }
  -ms-overflow-style: none;
  scrollbar-width: none;
`

const HiddenTools = styled.div`
  height: 30px;
  display: flex;
  align-items: center;
  overflow-x: auto;
  &::-webkit-scrollbar {
    display: none;
  }
  -ms-overflow-style: none;
  scrollbar-width: none;
`

const ToolWrapper = styled.div`
  width: 30px;
  margin-right: 6px;
  transition:
    width 0.2s,
    margin-right 0.2s,
    opacity 0.2s;
  &.is-collapsed {
    width: 0px;
    margin-right: 0px;
    overflow: hidden;
    opacity: 0;
  }
`

export default InputbarTools<|MERGE_RESOLUTION|>--- conflicted
+++ resolved
@@ -34,27 +34,6 @@
 export interface InputbarToolsNewProps {
   scope: InputbarScope
   assistantId: string
-<<<<<<< HEAD
-  model: Model
-  files: FileType[]
-  setFiles: Dispatch<SetStateAction<FileType[]>>
-  extensions: string[]
-  setText: Dispatch<SetStateAction<string>>
-  resizeTextArea: () => void
-  selectedKnowledgeBases: KnowledgeBase[]
-  setSelectedKnowledgeBases: Dispatch<SetStateAction<KnowledgeBase[]>>
-  mentionedModels: Model[]
-  setMentionedModels: Dispatch<SetStateAction<Model[]>>
-  couldAddImageFile: boolean
-  isExpanded: boolean
-  onToggleExpanded: () => void
-
-  addNewTopic: () => void
-  clearTopic: () => void
-  onNewContext: () => void
-  isDefaultMentionsEnabled: boolean
-  onToggleDefaultMentions: () => void
-=======
   // Session data for Agent Session scope (optional)
   session?: {
     agentId?: string
@@ -62,7 +41,6 @@
     slashCommands?: Array<{ command: string; description?: string }>
     tools?: Array<{ id: string; name: string; type: string; description?: string }>
   }
->>>>>>> d6e7ce33
 }
 
 interface ToolConfig {
@@ -76,32 +54,7 @@
   return isDragging ? createPortal(children, document.body) : children
 }
 
-<<<<<<< HEAD
-const InputbarTools = ({
-  ref,
-  assistantId,
-  model,
-  files,
-  setFiles,
-  setText,
-  resizeTextArea,
-  selectedKnowledgeBases,
-  setSelectedKnowledgeBases,
-  mentionedModels,
-  setMentionedModels,
-  couldAddImageFile,
-  isExpanded: isExpended,
-  onToggleExpanded: onToggleExpended,
-  addNewTopic,
-  clearTopic,
-  onNewContext,
-  isDefaultMentionsEnabled,
-  onToggleDefaultMentions,
-  extensions
-}: InputbarToolsProps & { ref?: React.RefObject<InputbarToolsRef | null> }) => {
-=======
 const InputbarTools = ({ scope, assistantId, session }: InputbarToolsNewProps) => {
->>>>>>> d6e7ce33
   const { t } = useTranslation()
   const dispatch = useAppDispatch()
   const { assistant, model } = useAssistant(assistantId)
@@ -329,221 +282,6 @@
     dispatch(setToolOrder({ scope, toolOrder: newToolOrder }))
   }
 
-<<<<<<< HEAD
-  useImperativeHandle(ref, () => ({
-    getQuickPanelMenu: getQuickPanelMenuImpl,
-    openMentionModelsPanel: (triggerInfo) => mentionModelsButtonRef.current?.openQuickPanel(triggerInfo),
-    openAttachmentQuickPanel: () => attachmentButtonRef.current?.openQuickPanel()
-  }))
-
-  const toolButtons = useMemo<ToolButtonConfig[]>(() => {
-    return [
-      {
-        key: 'new_topic',
-        label: t('chat.input.new_topic', { Command: '' }),
-        component: (
-          <Tooltip
-            placement="top"
-            title={t('chat.input.new_topic', { Command: newTopicShortcut })}
-            mouseLeaveDelay={0}
-            arrow>
-            <ActionIconButton onClick={addNewTopic}>
-              <MessageSquareDiff size={19} />
-            </ActionIconButton>
-          </Tooltip>
-        )
-      },
-      {
-        key: 'attachment',
-        label: t('chat.input.upload.image_or_document'),
-        component: (
-          <AttachmentButton
-            ref={attachmentButtonRef}
-            couldAddImageFile={couldAddImageFile}
-            extensions={extensions}
-            files={files}
-            setFiles={setFiles}
-          />
-        )
-      },
-      {
-        key: 'thinking',
-        label: t('chat.input.thinking.label'),
-        component: <ThinkingButton ref={thinkingButtonRef} model={model} assistantId={assistant.id} />,
-        condition: showThinkingButton
-      },
-      {
-        key: 'web_search',
-        label: t('chat.input.web_search.label'),
-        component: <WebSearchButton ref={webSearchButtonRef} assistantId={assistant.id} />,
-        condition: !isMandatoryWebSearchModel(model)
-      },
-      {
-        key: 'url_context',
-        label: t('chat.input.url_context'),
-        component: <UrlContextButton ref={urlContextButtonRef} assistantId={assistant.id} />,
-        condition:
-          (isGeminiModel(model) || isAnthropicModel(model)) &&
-          (isSupportUrlContextProvider(getProviderByModel(model)) || model.endpoint_type === 'gemini')
-      },
-      {
-        key: 'knowledge_base',
-        label: t('chat.input.knowledge_base'),
-        component: (
-          <KnowledgeBaseButton
-            ref={knowledgeBaseButtonRef}
-            selectedBases={selectedKnowledgeBases}
-            onSelect={handleKnowledgeBaseSelect}
-            disabled={files.length > 0}
-          />
-        ),
-        condition: showKnowledgeBaseButton
-      },
-      {
-        key: 'mcp_tools',
-        label: t('settings.mcp.title'),
-        component: (
-          <MCPToolsButton
-            assistantId={assistant.id}
-            ref={mcpToolsButtonRef}
-            setInputValue={setText}
-            resizeTextArea={resizeTextArea}
-          />
-        ),
-        condition: showMcpServerButton
-      },
-      {
-        key: 'generate_image',
-        label: t('chat.input.generate_image'),
-        component: (
-          <GenerateImageButton model={model} assistant={assistant} onEnableGenerateImage={onEnableGenerateImage} />
-        ),
-        condition: isGenerateImageModel(model)
-      },
-      {
-        key: 'mention_models',
-        label: t('assistants.presets.edit.model.select.title'),
-        component: (
-          <MentionModelsButton
-            ref={mentionModelsButtonRef}
-            assistantId={assistant.id}
-            mentionedModels={mentionedModels}
-            onMentionModel={onMentionModel}
-            onClearMentionModels={onClearMentionModels}
-            couldMentionNotVisionModel={couldMentionNotVisionModel}
-            files={files}
-            setText={setText}
-            isDefaultMentionsEnabled={isDefaultMentionsEnabled}
-            onToggleDefaultMentions={onToggleDefaultMentions}
-          />
-        )
-      },
-      {
-        key: 'quick_phrases',
-        label: t('settings.quickPhrase.title'),
-        component: (
-          <QuickPhrasesButton
-            ref={quickPhrasesButtonRef}
-            setInputValue={setText}
-            resizeTextArea={resizeTextArea}
-            assistantId={assistant.id}
-          />
-        )
-      },
-      {
-        key: 'clear_topic',
-        label: t('chat.input.clear.label', { Command: '' }),
-        component: (
-          <Tooltip
-            placement="top"
-            title={t('chat.input.clear.label', { Command: clearTopicShortcut })}
-            mouseLeaveDelay={0}
-            arrow>
-            <ActionIconButton onClick={clearTopic}>
-              <PaintbrushVertical size={18} />
-            </ActionIconButton>
-          </Tooltip>
-        )
-      },
-      {
-        key: 'toggle_expand',
-        label: isExpended ? t('chat.input.collapse') : t('chat.input.expand'),
-        component: (
-          <Tooltip
-            placement="top"
-            title={isExpended ? t('chat.input.collapse') : t('chat.input.expand')}
-            mouseLeaveDelay={0}
-            arrow>
-            <ActionIconButton onClick={onToggleExpended}>
-              {isExpended ? <Minimize size={18} /> : <Maximize size={18} />}
-            </ActionIconButton>
-          </Tooltip>
-        )
-      },
-      {
-        key: 'new_context',
-        label: t('chat.input.new.context', { Command: '' }),
-        component: <NewContextButton onNewContext={onNewContext} />
-      }
-    ]
-  }, [
-    addNewTopic,
-    assistant,
-    clearTopicShortcut,
-    clearTopic,
-    couldAddImageFile,
-    couldMentionNotVisionModel,
-    extensions,
-    files,
-    handleKnowledgeBaseSelect,
-    isExpended,
-    isDefaultMentionsEnabled,
-    mentionedModels,
-    model,
-    newTopicShortcut,
-    onClearMentionModels,
-    onEnableGenerateImage,
-    onMentionModel,
-    onNewContext,
-    onToggleDefaultMentions,
-    onToggleExpended,
-    resizeTextArea,
-    selectedKnowledgeBases,
-    setFiles,
-    setText,
-    showKnowledgeBaseButton,
-    showMcpServerButton,
-    showThinkingButton,
-    t
-  ])
-
-  const visibleTools = useMemo(() => {
-    return toolOrder.visible.map((v) => ({
-      ...toolButtons.find((tool) => tool.key === v),
-      visible: true
-    })) as ToolButtonConfig[]
-  }, [toolButtons, toolOrder])
-
-  const hiddenTools = useMemo(() => {
-    return toolOrder.hidden.map((v) => ({
-      ...toolButtons.find((tool) => tool.key === v),
-      visible: false
-    })) as ToolButtonConfig[]
-  }, [toolButtons, toolOrder])
-
-  const showDivider = useMemo(() => {
-    return (
-      hiddenTools.filter((tool) => tool.condition ?? true).length > 0 &&
-      visibleTools.filter((tool) => tool.condition ?? true).length !== 0
-    )
-  }, [hiddenTools, visibleTools])
-
-  const showCollapseButton = useMemo(() => {
-    return hiddenTools.filter((tool) => tool.condition ?? true).length > 0
-  }, [hiddenTools])
-
-=======
->>>>>>> d6e7ce33
   const getMenuItems = useMemo(() => {
     const baseItems: ItemType[] = [...visibleTools, ...hiddenTools].map((tool) => ({
       label: tool.label,
