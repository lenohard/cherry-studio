import { defineTool, registerTool, TopicType } from '@renderer/pages/home/Inputbar/types'
<<<<<<< HEAD
=======
import type { FileType, Model } from '@renderer/types'
import type React from 'react'
>>>>>>> b2c4062a

import MentionModelsButton from './components/MentionModelsButton'
import MentionModelsQuickPanelManager from './components/MentionModelsQuickPanelManager'
import { useMentionModelsPanel } from './components/useMentionModelsPanel'

/**
 * Mention Models Tool
 *
 * Allows users to mention multiple AI models in their messages.
 * Uses @ trigger to open model selection panel.
 */
const mentionModelsTool = defineTool({
  key: 'mention_models',
  label: (t) => t('assistants.presets.edit.model.select.title'),

  visibleInScopes: [TopicType.Chat, 'mini-window'],
  dependencies: {
<<<<<<< HEAD
    state: [] as const,
    actions: ['setMentionedModels'] as const
  },

  render: function MentionModelsToolRender(context) {
    const { actions, assistant, topic } = context
    const { setMentionedModels } = actions

    return <MentionModelsButton setMentionedModels={setMentionedModels} assistant={assistant} topic={topic} />
=======
    state: ['mentionedModels', 'files', 'couldMentionNotVisionModel', 'defaultMentionsEnabled'] as const,
    actions: ['setMentionedModels', 'onTextChange', 'toggleDefaultMentions'] as const
  },

  render: function MentionModelsToolRender(context) {
    const { state, actions, assistant, quickPanel, quickPanelController } = context
    const { defaultMentionsEnabled, mentionedModels, files, couldMentionNotVisionModel } = state
    const { toggleDefaultMentions, setMentionedModels, onTextChange } = actions

    const { handleOpenQuickPanel } = useMentionModelsPanel(
      {
        quickPanel,
        quickPanelController,
        assistantId: assistant.id,
        mentionedModels: mentionedModels as Model[],
        setMentionedModels: setMentionedModels as React.Dispatch<React.SetStateAction<Model[]>>,
        couldMentionNotVisionModel,
        files: files as FileType[],
        setText: onTextChange as React.Dispatch<React.SetStateAction<string>>
      },
      'button'
    )

    return (
      <MentionModelsButton
        isDefaultMentionsEnabled={defaultMentionsEnabled}
        onToggleDefaultMentions={toggleDefaultMentions}
        onOpenPicker={handleOpenQuickPanel}
      />
    )
>>>>>>> b2c4062a
  },
  quickPanelManager: MentionModelsQuickPanelManager
})

registerTool(mentionModelsTool)

export default mentionModelsTool<|MERGE_RESOLUTION|>--- conflicted
+++ resolved
@@ -1,9 +1,6 @@
 import { defineTool, registerTool, TopicType } from '@renderer/pages/home/Inputbar/types'
-<<<<<<< HEAD
-=======
 import type { FileType, Model } from '@renderer/types'
 import type React from 'react'
->>>>>>> b2c4062a
 
 import MentionModelsButton from './components/MentionModelsButton'
 import MentionModelsQuickPanelManager from './components/MentionModelsQuickPanelManager'
@@ -21,17 +18,6 @@
 
   visibleInScopes: [TopicType.Chat, 'mini-window'],
   dependencies: {
-<<<<<<< HEAD
-    state: [] as const,
-    actions: ['setMentionedModels'] as const
-  },
-
-  render: function MentionModelsToolRender(context) {
-    const { actions, assistant, topic } = context
-    const { setMentionedModels } = actions
-
-    return <MentionModelsButton setMentionedModels={setMentionedModels} assistant={assistant} topic={topic} />
-=======
     state: ['mentionedModels', 'files', 'couldMentionNotVisionModel', 'defaultMentionsEnabled'] as const,
     actions: ['setMentionedModels', 'onTextChange', 'toggleDefaultMentions'] as const
   },
@@ -62,7 +48,6 @@
         onOpenPicker={handleOpenQuickPanel}
       />
     )
->>>>>>> b2c4062a
   },
   quickPanelManager: MentionModelsQuickPanelManager
 })
