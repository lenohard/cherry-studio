--- conflicted
+++ resolved
@@ -52,11 +52,6 @@
 
 const logger = loggerService.withContext('Inputbar')
 
-<<<<<<< HEAD
-// Cache for per-topic default mentions toggle state: `assistantId-topicId` -> boolean
-const _defaultMentionsToggleCache: Record<string, boolean | undefined> = {}
-
-=======
 const _mentionedModelsCache: Record<string, Model[] | undefined> = {}
 const _defaultMentionsToggleCache: Record<string, boolean | undefined> = {}
 
@@ -68,7 +63,6 @@
   return a.every((model, index) => getModelUniqId(model) === bIds[index])
 }
 
->>>>>>> b2c4062a
 interface Props {
   assistant: Assistant
   setActiveTopic: (topic: Topic) => void
@@ -100,42 +94,18 @@
     toggleDefaultMentions: () => {}
   })
 
-  const initialState = useMemo(() => {
-    const cacheKey = `${initialAssistant.id}-${topic.id}`
-    const cachedToggleState = _defaultMentionsToggleCache[cacheKey]
-
-    // Determine if default mentions should be enabled for this topic
-    const isDefaultMentionsEnabled =
-      cachedToggleState !== undefined ? cachedToggleState : initialAssistant.enableDefaultModelMentions !== false
-
-    const initialMentionedModels = isDefaultMentionsEnabled ? (initialAssistant.defaultModels ?? []) : []
-
-    return {
+  const initialState = useMemo(
+    () => ({
       files: [] as FileType[],
-<<<<<<< HEAD
-      mentionedModels: initialMentionedModels,
-=======
       mentionedModels: [] as Model[],
       defaultMentionsEnabled: initialAssistant.enableDefaultModelMentions !== false,
->>>>>>> b2c4062a
       selectedKnowledgeBases: initialAssistant.knowledge_bases ?? [],
       isExpanded: false,
       couldAddImageFile: false,
       extensions: [] as string[]
-<<<<<<< HEAD
-    }
-  }, [
-    initialAssistant.id,
-    initialAssistant.knowledge_bases,
-    initialAssistant.defaultModels,
-    initialAssistant.enableDefaultModelMentions,
-    topic.id
-  ])
-=======
     }),
     [initialAssistant.enableDefaultModelMentions, initialAssistant.knowledge_bases]
   )
->>>>>>> b2c4062a
 
   return (
     <InputbarToolsProvider
@@ -607,7 +577,7 @@
   )
 
   // leftToolbar: 左侧工具栏
-  const leftToolbar = config.showTools ? <InputbarTools scope={scope} assistantId={assistant.id} topic={topic} /> : null
+  const leftToolbar = config.showTools ? <InputbarTools scope={scope} assistantId={assistant.id} /> : null
 
   // rightToolbar: 右侧工具栏
   const rightToolbar = (
