import { HolderOutlined } from '@ant-design/icons'
import { loggerService } from '@logger'
import { ActionIconButton } from '@renderer/components/Buttons'
import { QuickPanelReservedSymbol, QuickPanelView, useQuickPanel } from '@renderer/components/QuickPanel'
import TranslateButton from '@renderer/components/TranslateButton'
import {
  isAutoEnableImageGenerationModel,
  isGenerateImageModel,
  isGenerateImageModels,
  isMandatoryWebSearchModel,
  isVisionModel,
  isVisionModels,
  isWebSearchModel
} from '@renderer/config/models'
import db from '@renderer/databases'
import { useAssistant } from '@renderer/hooks/useAssistant'
import { useMessageOperations, useTopicLoading } from '@renderer/hooks/useMessageOperations'
import { modelGenerating, useRuntime } from '@renderer/hooks/useRuntime'
import { useSettings } from '@renderer/hooks/useSettings'
import { useShortcut } from '@renderer/hooks/useShortcuts'
import { useSidebarIconShow } from '@renderer/hooks/useSidebarIcon'
import { useTimer } from '@renderer/hooks/useTimer'
import useTranslate from '@renderer/hooks/useTranslate'
import { getDefaultTopic } from '@renderer/services/AssistantService'
import { EVENT_NAMES, EventEmitter } from '@renderer/services/EventService'
import FileManager from '@renderer/services/FileManager'
import { checkRateLimit, getUserMessage } from '@renderer/services/MessagesService'
import { getModelUniqId } from '@renderer/services/ModelService'
import PasteService from '@renderer/services/PasteService'
import { spanManagerService } from '@renderer/services/SpanManagerService'
import { estimateTextTokens as estimateTxtTokens, estimateUserPromptUsage } from '@renderer/services/TokenService'
import { translateText } from '@renderer/services/TranslateService'
import WebSearchService from '@renderer/services/WebSearchService'
import { useAppDispatch, useAppSelector } from '@renderer/store'
import { setSearching } from '@renderer/store/runtime'
import { sendMessage as _sendMessage } from '@renderer/store/thunk/messageThunk'
import { Assistant, FileType, KnowledgeBase, Model, Topic } from '@renderer/types'
import type { MessageInputBaseParams } from '@renderer/types/newMessage'
import { classNames, delay, filterSupportedFiles } from '@renderer/utils'
import { formatQuotedText } from '@renderer/utils/formats'
import {
  getFilesFromDropEvent,
  getSendMessageShortcutLabel,
  getTextFromDropEvent,
  isSendMessageKeyPressed
} from '@renderer/utils/input'
import { documentExts, imageExts, textExts } from '@shared/config/constant'
import { IpcChannel } from '@shared/IpcChannel'
import { Tooltip } from 'antd'
import TextArea, { TextAreaRef } from 'antd/es/input/TextArea'
import { debounce, isEmpty } from 'lodash'
import { CirclePause } from 'lucide-react'
import React, { CSSProperties, FC, useCallback, useEffect, useMemo, useRef, useState } from 'react'
import { useTranslation } from 'react-i18next'
import styled from 'styled-components'

import NarrowLayout from '../Messages/NarrowLayout'
import AttachmentPreview from './AttachmentPreview'
import InputbarTools, { InputbarToolsRef } from './InputbarTools'
import KnowledgeBaseInput from './KnowledgeBaseInput'
import MentionModelsInput from './MentionModelsInput'
import SendMessageButton from './SendMessageButton'
import TokenCount from './TokenCount'

const logger = loggerService.withContext('Inputbar')

const areModelListsEqual = (a: Model[], b: Model[]) => {
  if (a.length !== b.length) {
    return false
  }
  const bIds = b.map((model) => getModelUniqId(model))
  return a.every((model, index) => getModelUniqId(model) === bIds[index])
}

interface Props {
  assistant: Assistant
  setActiveTopic: (topic: Topic) => void
  topic: Topic
}

let _text = ''
let _files: FileType[] = []
const _mentionedModelsCache: Record<string, Model[] | undefined> = {}
// Cache for per-topic default mentions toggle state: `assistantId-topicId` -> boolean
const _defaultMentionsToggleCache: Record<string, boolean | undefined> = {}

const Inputbar: FC<Props> = ({ assistant: _assistant, setActiveTopic, topic }) => {
  const [text, setText] = useState(_text)
  const [inputFocus, setInputFocus] = useState(false)
  const { assistant, addTopic, model, setModel, updateAssistant } = useAssistant(_assistant.id)
  const {
    targetLanguage,
    sendMessageShortcut,
    fontSize,
    pasteLongTextAsFile,
    pasteLongTextThreshold,
    showInputEstimatedTokens,
    autoTranslateWithSpace,
    enableQuickPanelTriggers,
    enableSpellCheck
  } = useSettings()
  const [expanded, setExpand] = useState(false)
  const [estimateTokenCount, setEstimateTokenCount] = useState(0)
  const [contextCount, setContextCount] = useState({ current: 0, max: 0 })
  const textareaRef = useRef<TextAreaRef>(null)
  const [files, setFiles] = useState<FileType[]>(_files)
  const { t } = useTranslation()
  const { getLanguageByLangcode } = useTranslate()
  const containerRef = useRef(null)
  const { searching } = useRuntime()
  const { pauseMessages } = useMessageOperations(topic)
  const loading = useTopicLoading(topic)
  const dispatch = useAppDispatch()
  const [spaceClickCount, setSpaceClickCount] = useState(0)
  const spaceClickTimer = useRef<NodeJS.Timeout>(null)
  const [isTranslating, setIsTranslating] = useState(false)
  const [selectedKnowledgeBases, setSelectedKnowledgeBases] = useState<KnowledgeBase[]>([])
  const [mentionedModels, setMentionedModelsState] = useState<Model[]>(
    assistant.enableDefaultModelMentions !== false ? (assistant.defaultModels ?? []) : []
  )
  const manualMentionUpdateRef = useRef(false)
  const setMentionedModels = useCallback(
    (value: React.SetStateAction<Model[]>) => {
      manualMentionUpdateRef.current = true
      setMentionedModelsState(value)
    },
    [setMentionedModelsState]
  )
  const mentionedModelsRef = useRef(mentionedModels)
  // Per-topic toggle state for default mentions
  const [isDefaultMentionsEnabled, setIsDefaultMentionsEnabledState] = useState<boolean>(
    assistant.enableDefaultModelMentions !== false
  )
  const defaultMentionsToggleRef = useRef(isDefaultMentionsEnabled)
  const [isDragging, setIsDragging] = useState(false)
  const [isFileDragging, setIsFileDragging] = useState(false)
  const [textareaHeight, setTextareaHeight] = useState<number>()
  const startDragY = useRef<number>(0)
  const startHeight = useRef<number>(0)
  const isMultiSelectMode = useAppSelector((state) => state.runtime.chat.isMultiSelectMode)
  const isVisionAssistant = useMemo(() => isVisionModel(model), [model])
  const isGenerateImageAssistant = useMemo(() => isGenerateImageModel(model), [model])
  const { setTimeoutTimer } = useTimer()

  useEffect(() => {
    mentionedModelsRef.current = mentionedModels
  }, [mentionedModels])

  useEffect(() => {
    defaultMentionsToggleRef.current = isDefaultMentionsEnabled
  }, [isDefaultMentionsEnabled])

  // Initialize toggle state for the current topic
  useEffect(() => {
    const cacheKey = `${assistant.id}-${topic.id}`
    const cached = _defaultMentionsToggleCache[cacheKey]

    if (cached !== undefined) {
      setIsDefaultMentionsEnabledState(cached)
    } else {
      // Default to assistant config setting
      setIsDefaultMentionsEnabledState(assistant.enableDefaultModelMentions !== false)
    }
  }, [topic.id, assistant.id, assistant.enableDefaultModelMentions])

  // Save toggle state to cache when topic changes
  useEffect(() => {
    return () => {
      const cacheKey = `${assistant.id}-${topic.id}`
      _defaultMentionsToggleCache[cacheKey] = defaultMentionsToggleRef.current
    }
  }, [assistant.id, topic.id])

<<<<<<< HEAD
=======
  useEffect(() => {
    Object.keys(_defaultMentionsToggleCache).forEach((key) => {
      delete _defaultMentionsToggleCache[key]
    })
  }, [assistant.enableDefaultModelMentions])

>>>>>>> ef5cdaba
  const isVisionSupported = useMemo(
    () =>
      (mentionedModels.length > 0 && isVisionModels(mentionedModels)) ||
      (mentionedModels.length === 0 && isVisionAssistant),
    [mentionedModels, isVisionAssistant]
  )

  const isGenerateImageSupported = useMemo(
    () =>
      (mentionedModels.length > 0 && isGenerateImageModels(mentionedModels)) ||
      (mentionedModels.length === 0 && isGenerateImageAssistant),
    [mentionedModels, isGenerateImageAssistant]
  )

  // 允许在支持视觉或生成图片时添加图片文件
  const couldAddImageFile = useMemo(() => {
    return isVisionSupported || isGenerateImageSupported
  }, [isVisionSupported, isGenerateImageSupported])

  const couldAddTextFile = useMemo(() => {
    return isVisionSupported || (!isVisionSupported && !isGenerateImageSupported)
  }, [isGenerateImageSupported, isVisionSupported])

  const supportedExts = useMemo(() => {
    if (couldAddImageFile && couldAddTextFile) {
      return [...imageExts, ...documentExts, ...textExts]
    } else if (couldAddImageFile) {
      return [...imageExts]
    } else if (couldAddTextFile) {
      return [...documentExts, ...textExts]
    } else {
      return []
    }
  }, [couldAddImageFile, couldAddTextFile])

  const quickPanel = useQuickPanel()

  const showKnowledgeIcon = useSidebarIconShow('knowledge')

  const [tokenCount, setTokenCount] = useState(0)

  const inputbarToolsRef = useRef<InputbarToolsRef>(null)
  const prevTextRef = useRef(text)

  // eslint-disable-next-line react-hooks/exhaustive-deps
  const debouncedEstimate = useCallback(
    debounce((newText) => {
      if (showInputEstimatedTokens) {
        const count = estimateTxtTokens(newText) || 0
        setTokenCount(count)
      }
    }, 500),
    [showInputEstimatedTokens]
  )

  useEffect(() => {
    debouncedEstimate(text)
  }, [text, debouncedEstimate])

  useEffect(() => {
    prevTextRef.current = text
  }, [text])

  const inputTokenCount = showInputEstimatedTokens ? tokenCount : 0

  const placeholderText = enableQuickPanelTriggers
    ? t('chat.input.placeholder', { key: getSendMessageShortcutLabel(sendMessageShortcut) })
    : t('chat.input.placeholder_without_triggers', {
        key: getSendMessageShortcutLabel(sendMessageShortcut),
        defaultValue: t('chat.input.placeholder', {
          key: getSendMessageShortcutLabel(sendMessageShortcut)
        })
      })

  const inputEmpty = isEmpty(text.trim()) && files.length === 0

  _text = text
  _files = files

  useEffect(() => {
    // 利用useEffect清理函数在卸载组件时更新状态缓存
    return () => {
      if (manualMentionUpdateRef.current) {
        _mentionedModelsCache[assistant.id] = mentionedModelsRef.current
      } else {
        delete _mentionedModelsCache[assistant.id]
      }
    }
  }, [assistant.defaultModels, assistant.id])

  useEffect(() => {
    const cached = _mentionedModelsCache[assistant.id]
    if (cached !== undefined) {
      manualMentionUpdateRef.current = true
      setMentionedModelsState(cached)
    } else {
      manualMentionUpdateRef.current = false
      const defaultModels = assistant.enableDefaultModelMentions !== false ? (assistant.defaultModels ?? []) : []
      setMentionedModelsState(defaultModels)
    }
  }, [assistant.defaultModels, assistant.id, assistant.enableDefaultModelMentions])

  useEffect(() => {
    if (manualMentionUpdateRef.current) {
      return
    }
    const defaults = assistant.enableDefaultModelMentions !== false ? (assistant.defaultModels ?? []) : []
    if (!areModelListsEqual(defaults, mentionedModelsRef.current)) {
      delete _mentionedModelsCache[assistant.id]
      manualMentionUpdateRef.current = false
      setMentionedModelsState(defaults)
    }
  }, [assistant.defaultModels, assistant.id, assistant.enableDefaultModelMentions])

  useEffect(() => {
    if (manualMentionUpdateRef.current) {
      _mentionedModelsCache[assistant.id] = mentionedModels
    } else {
      delete _mentionedModelsCache[assistant.id]
    }
  }, [assistant.id, mentionedModels])

  const focusTextarea = useCallback(() => {
    textareaRef.current?.focus()
  }, [])

  const resizeTextArea = useCallback(
    (force: boolean = false) => {
      const textArea = textareaRef.current?.resizableTextArea?.textArea
      if (textArea) {
        // 如果已经手动设置了高度,则不自动调整
        if (textareaHeight && !force) {
          return
        }
        if (textArea?.scrollHeight) {
          textArea.style.height = Math.min(textArea.scrollHeight, 400) + 'px'
        }
      }
    },
    [textareaHeight]
  )

  const sendMessage = useCallback(async () => {
    if (inputEmpty) {
      return
    }
    if (checkRateLimit(assistant)) {
      return
    }

    logger.info('Starting to send message')

    const parent = spanManagerService.startTrace(
      { topicId: topic.id, name: 'sendMessage', inputs: text },
      mentionedModels && mentionedModels.length > 0 ? mentionedModels : [assistant.model]
    )
    EventEmitter.emit(EVENT_NAMES.SEND_MESSAGE, { topicId: topic.id, traceId: parent?.spanContext().traceId })

    try {
      // Dispatch the sendMessage action with all options
      const uploadedFiles = await FileManager.uploadFiles(files)

      const baseUserMessage: MessageInputBaseParams = { assistant, topic, content: text }

      // getUserMessage()
      if (uploadedFiles) {
        baseUserMessage.files = uploadedFiles
      }

      if (mentionedModels) {
        baseUserMessage.mentions = mentionedModels
      }

      baseUserMessage.usage = await estimateUserPromptUsage(baseUserMessage)

      const { message, blocks } = getUserMessage(baseUserMessage)
      message.traceId = parent?.spanContext().traceId

      dispatch(_sendMessage(message, blocks, assistant, topic.id))

      // Clear input
      setText('')
      setFiles([])
      setTimeoutTimer('sendMessage_1', () => setText(''), 500)
      setTimeoutTimer('sendMessage_2', () => resizeTextArea(true), 0)
      setExpand(false)
    } catch (error) {
      logger.warn('Failed to send message:', error as Error)
      parent?.recordException(error as Error)
    }
  }, [assistant, dispatch, files, inputEmpty, mentionedModels, resizeTextArea, setTimeoutTimer, text, topic])

  const translate = useCallback(async () => {
    if (isTranslating) {
      return
    }

    try {
      setIsTranslating(true)
      const translatedText = await translateText(text, getLanguageByLangcode(targetLanguage))
      translatedText && setText(translatedText)
      setTimeoutTimer('translate', () => resizeTextArea(), 0)
    } catch (error) {
      logger.warn('Translation failed:', error as Error)
    } finally {
      setIsTranslating(false)
    }
  }, [isTranslating, text, getLanguageByLangcode, targetLanguage, setTimeoutTimer, resizeTextArea])

  const appendTxtContentToInput = useCallback(
    async (file: FileType, event: React.MouseEvent<HTMLDivElement>) => {
      event.preventDefault()
      event.stopPropagation()

      try {
        const targetPath = file.path
        const content = await window.api.file.readExternal(targetPath, true)
        try {
          await navigator.clipboard.writeText(content)
        } catch (clipboardError) {
          logger.warn('Failed to copy txt attachment content to clipboard:', clipboardError as Error)
        }

        setText((prev) => {
          if (!prev) {
            return content
          }

          const needsSeparator = !prev.endsWith('\n')
          return needsSeparator ? `${prev}\n${content}` : prev + content
        })

        setFiles((prev) => prev.filter((currentFile) => currentFile.id !== file.id))

        setTimeoutTimer(
          'appendTxtAttachment',
          () => {
            const textArea = textareaRef.current?.resizableTextArea?.textArea
            if (textArea) {
              const end = textArea.value.length
              textArea.focus()
              textArea.setSelectionRange(end, end)
            }

            resizeTextArea(true)
          },
          0
        )
      } catch (error) {
        logger.warn('Failed to append txt attachment content:', error as Error)
        window.toast.error(t('chat.input.file_error'))
      }
    },
    [resizeTextArea, setTimeoutTimer, t]
  )

  const handleKeyDown = (event: React.KeyboardEvent<HTMLTextAreaElement>) => {
    // 按下Tab键，自动选中${xxx}
    if (event.key === 'Tab' && inputFocus) {
      event.preventDefault()
      const textArea = textareaRef.current?.resizableTextArea?.textArea
      if (!textArea) return

      const cursorPosition = textArea.selectionStart
      const selectionLength = textArea.selectionEnd - textArea.selectionStart
      const text = textArea.value

      let match = text.slice(cursorPosition + selectionLength).match(/\$\{[^}]+\}/)
      let startIndex: number

      if (!match) {
        match = text.match(/\$\{[^}]+\}/)
        startIndex = match?.index ?? -1
      } else {
        startIndex = cursorPosition + selectionLength + match.index!
      }

      if (startIndex !== -1) {
        const endIndex = startIndex + match![0].length
        textArea.setSelectionRange(startIndex, endIndex)
        return
      }
    }

    if (autoTranslateWithSpace) {
      if (event.key === ' ') {
        setSpaceClickCount((prev) => prev + 1)

        if (spaceClickTimer.current) {
          clearTimeout(spaceClickTimer.current)
        }

        spaceClickTimer.current = setTimeout(() => {
          setSpaceClickCount(0)
        }, 200)

        if (spaceClickCount === 2) {
          logger.info('Triple space detected - trigger translation')
          setSpaceClickCount(0)
          setIsTranslating(true)
          translate()
          return
        }
      }
    }

    if (expanded) {
      if (event.key === 'Escape') {
        event.stopPropagation()
        return onToggleExpanded()
      }
    }

    //to check if the SendMessage key is pressed
    //other keys should be ignored
    const isEnterPressed = event.key === 'Enter' && !event.nativeEvent.isComposing
    if (isEnterPressed) {
      // 1) 优先判断是否为“发送”（当前仅支持纯 Enter 发送；其余 Enter 组合键均换行）
      if (isSendMessageKeyPressed(event, sendMessageShortcut)) {
        sendMessage()
        return event.preventDefault()
      }

      // 2) 不再基于 quickPanel.isVisible 主动拦截。
      //    纯 Enter 的处理权交由 QuickPanel 的全局捕获（其只在纯 Enter 时拦截），
      //    其它带修饰键的 Enter 则由输入框处理为换行。

      if (event.shiftKey) {
        return
      }

      event.preventDefault()
      const textArea = textareaRef.current?.resizableTextArea?.textArea
      if (textArea) {
        const start = textArea.selectionStart
        const end = textArea.selectionEnd
        const text = textArea.value
        const newText = text.substring(0, start) + '\n' + text.substring(end)

        // update text by setState, not directly modify textarea.value
        setText(newText)

        // set cursor position in the next render cycle
        setTimeoutTimer(
          'handleKeyDown',
          () => {
            textArea.selectionStart = textArea.selectionEnd = start + 1
            onInput() // trigger resizeTextArea
          },
          0
        )
      }
    }

    if (event.key === 'Backspace' && text.length === 0 && files.length > 0) {
      setFiles((prev) => prev.slice(0, -1))
      return event.preventDefault()
    }
  }

  const addNewTopic = useCallback(async () => {
    await modelGenerating()

    const topic = getDefaultTopic(assistant.id)

    await db.topics.add({ id: topic.id, messages: [] })

    // Clear previous state
    // Reset to assistant default model
    assistant.defaultModel && setModel(assistant.defaultModel)

    // Clear mentioned models cache and reset to defaults
    delete _mentionedModelsCache[assistant.id]
    manualMentionUpdateRef.current = false
    const defaultModels = assistant.enableDefaultModelMentions !== false ? (assistant.defaultModels ?? []) : []
    setMentionedModelsState(defaultModels)

    // Reset toggle state for new topic
    const newTopicCacheKey = `${assistant.id}-${topic.id}`
    delete _defaultMentionsToggleCache[newTopicCacheKey]
    setIsDefaultMentionsEnabledState(assistant.enableDefaultModelMentions !== false)

    addTopic(topic)
    setActiveTopic(topic)

    setTimeoutTimer('addNewTopic', () => EventEmitter.emit(EVENT_NAMES.SHOW_TOPIC_SIDEBAR), 0)
  }, [
    addTopic,
    assistant.defaultModel,
    assistant.defaultModels,
    assistant.enableDefaultModelMentions,
    assistant.id,
    setActiveTopic,
    setModel,
    setTimeoutTimer
  ])

  const onQuote = useCallback(
    (text: string) => {
      const quotedText = formatQuotedText(text)
      setText((prevText) => {
        const newText = prevText ? `${prevText}\n${quotedText}\n` : `${quotedText}\n`
        setTimeoutTimer('onQuote', () => resizeTextArea(), 0)
        return newText
      })
      focusTextarea()
    },
    [focusTextarea, setTimeoutTimer, resizeTextArea]
  )

  const onPause = async () => {
    await pauseMessages()
  }

  const clearTopic = async () => {
    if (loading) {
      await onPause()
      await delay(1)
    }
    EventEmitter.emit(EVENT_NAMES.CLEAR_MESSAGES, topic)
    focusTextarea()
  }

  const onNewContext = () => {
    if (loading) {
      onPause()
      return
    }
    EventEmitter.emit(EVENT_NAMES.NEW_CONTEXT)
  }

  const toggleDefaultMentions = useCallback(() => {
    setIsDefaultMentionsEnabledState((prev) => {
      const newValue = !prev
<<<<<<< HEAD
      if (newValue) {
        // Enable: restore default models
=======

      if (newValue) {
        // Enable: restore default models and sync assistant setting
>>>>>>> ef5cdaba
        manualMentionUpdateRef.current = false
        const defaultModels = assistant.defaultModels ?? []
        setMentionedModelsState(defaultModels)
      } else {
        // Disable: clear mentioned models
<<<<<<< HEAD
        setMentionedModelsState([])
      }
      return newValue
    })
  }, [assistant.defaultModels])
=======
        manualMentionUpdateRef.current = false
        setMentionedModelsState([])
      }

      updateAssistant({ enableDefaultModelMentions: newValue })

      return newValue
    })
  }, [assistant.defaultModels, updateAssistant])
>>>>>>> ef5cdaba

  const onInput = () => !expanded && resizeTextArea()

  const onChange = useCallback(
    (e: React.ChangeEvent<HTMLTextAreaElement>) => {
      const newText = e.target.value
      setText(newText)

      const prevText = prevTextRef.current
      const isDeletion = newText.length < prevText.length

      const textArea = textareaRef.current?.resizableTextArea?.textArea
      const cursorPosition = textArea?.selectionStart ?? newText.length
      const lastSymbol = newText[cursorPosition - 1]
      const previousChar = newText[cursorPosition - 2]
      const isCursorAtTextStart = cursorPosition <= 1
      const hasValidTriggerBoundary = previousChar === ' ' || isCursorAtTextStart

      const openRootPanelAt = (position: number) => {
        const quickPanelMenu =
          inputbarToolsRef.current?.getQuickPanelMenu({
            text: newText,
            translate
          }) || []

        quickPanel.open({
          title: t('settings.quickPanel.title'),
          list: quickPanelMenu,
          symbol: QuickPanelReservedSymbol.Root,
          triggerInfo: {
            type: 'input',
            position,
            originalText: newText
          }
        })
      }

      const openMentionPanelAt = (position: number) => {
        inputbarToolsRef.current?.openMentionModelsPanel({
          type: 'input',
          position,
          originalText: newText
        })
      }

      if (enableQuickPanelTriggers && !quickPanel.isVisible) {
        const textBeforeCursor = newText.slice(0, cursorPosition)
        const lastRootIndex = textBeforeCursor.lastIndexOf(QuickPanelReservedSymbol.Root)
        const lastMentionIndex = textBeforeCursor.lastIndexOf(QuickPanelReservedSymbol.MentionModels)
        const lastTriggerIndex = Math.max(lastRootIndex, lastMentionIndex)

        if (lastTriggerIndex !== -1 && cursorPosition > lastTriggerIndex) {
          const triggerChar = newText[lastTriggerIndex]
          const boundaryChar = newText[lastTriggerIndex - 1] ?? ''
          const hasBoundary = lastTriggerIndex === 0 || /\s/.test(boundaryChar)
          const searchSegment = newText.slice(lastTriggerIndex + 1, cursorPosition)
          const hasSearchContent = searchSegment.trim().length > 0

          if (hasBoundary && (!hasSearchContent || isDeletion)) {
            if (triggerChar === QuickPanelReservedSymbol.Root) {
              openRootPanelAt(lastTriggerIndex)
            } else if (triggerChar === QuickPanelReservedSymbol.MentionModels) {
              openMentionPanelAt(lastTriggerIndex)
            }
          }
        }
      }

      // 触发符号为 '/'：若当前未打开或符号不同，则切换/打开
      if (enableQuickPanelTriggers && lastSymbol === QuickPanelReservedSymbol.Root && hasValidTriggerBoundary) {
        if (quickPanel.isVisible && quickPanel.symbol !== QuickPanelReservedSymbol.Root) {
          quickPanel.close('switch-symbol')
        }
        if (!quickPanel.isVisible || quickPanel.symbol !== QuickPanelReservedSymbol.Root) {
          openRootPanelAt(cursorPosition - 1)
        }
      }

      // 触发符号为 '@'：若当前未打开或符号不同，则切换/打开
      if (
        enableQuickPanelTriggers &&
        lastSymbol === QuickPanelReservedSymbol.MentionModels &&
        hasValidTriggerBoundary
      ) {
        if (quickPanel.isVisible && quickPanel.symbol !== QuickPanelReservedSymbol.MentionModels) {
          quickPanel.close('switch-symbol')
        }
        if (!quickPanel.isVisible || quickPanel.symbol !== QuickPanelReservedSymbol.MentionModels) {
          openMentionPanelAt(cursorPosition - 1)
        }
      }

      prevTextRef.current = newText
    },
    [enableQuickPanelTriggers, quickPanel, t, translate]
  )

  const onPaste = useCallback(
    async (event: ClipboardEvent) => {
      return await PasteService.handlePaste(
        event,
        supportedExts,
        setFiles,
        setText,
        pasteLongTextAsFile,
        pasteLongTextThreshold,
        text,
        resizeTextArea,
        t
      )
    },
    [pasteLongTextAsFile, pasteLongTextThreshold, resizeTextArea, supportedExts, t, text]
  )

  const handleDragOver = (e: React.DragEvent<HTMLDivElement>) => {
    e.preventDefault()
    e.stopPropagation()
    setIsFileDragging(true)
  }

  const handleDragEnter = (e: React.DragEvent<HTMLDivElement>) => {
    e.preventDefault()
    e.stopPropagation()
    setIsFileDragging(true)
  }

  const handleDragLeave = (e: React.DragEvent<HTMLDivElement>) => {
    e.preventDefault()
    e.stopPropagation()
    setIsFileDragging(false)
  }

  const handleDrop = useCallback(
    async (e: React.DragEvent<HTMLDivElement>) => {
      e.preventDefault()
      e.stopPropagation()
      setIsFileDragging(false)

      const data = await getTextFromDropEvent(e)

      setText(text + data)

      const droppedFiles = await getFilesFromDropEvent(e).catch((err) => {
        logger.error('handleDrop:', err)
        return null
      })

      if (droppedFiles) {
        const supportedFiles = await filterSupportedFiles(droppedFiles, supportedExts)
        supportedFiles.length > 0 && setFiles((prevFiles) => [...prevFiles, ...supportedFiles])
        if (droppedFiles.length > 0 && supportedFiles.length !== droppedFiles.length) {
          window.toast.info(
            t('chat.input.file_not_supported_count', {
              count: droppedFiles.length - supportedFiles.length
            })
          )
        }
      }
    },
    [supportedExts, t, text]
  )

  const onTranslated = (translatedText: string) => {
    setText(translatedText)
    setTimeoutTimer('onTranslated', () => resizeTextArea(), 0)
  }

  const handleDragStart = (e: React.MouseEvent) => {
    e.preventDefault()
    setIsDragging(true)
    startDragY.current = e.clientY
    const textArea = textareaRef.current?.resizableTextArea?.textArea
    if (textArea) {
      startHeight.current = textArea.offsetHeight
    }
  }

  const handleDrag = useCallback(
    (e: MouseEvent) => {
      if (!isDragging) return

      const delta = startDragY.current - e.clientY // 改变计算方向
      const viewportHeight = window.innerHeight
      const maxHeightInPixels = viewportHeight * 0.7

      const newHeight = Math.min(maxHeightInPixels, Math.max(startHeight.current + delta, 30))
      const textArea = textareaRef.current?.resizableTextArea?.textArea

      if (textArea) {
        textArea.style.height = `${newHeight}px`
        setExpand(newHeight == maxHeightInPixels)
        setTextareaHeight(newHeight)
      }
    },
    [isDragging]
  )

  const handleDragEnd = useCallback(() => {
    setIsDragging(false)
  }, [])

  useEffect(() => {
    if (isDragging) {
      document.addEventListener('mousemove', handleDrag)
      document.addEventListener('mouseup', handleDragEnd)
    }
    return () => {
      document.removeEventListener('mousemove', handleDrag)
      document.removeEventListener('mouseup', handleDragEnd)
    }
  }, [isDragging, handleDrag, handleDragEnd])

  // 注册粘贴处理函数并初始化全局监听
  useEffect(() => {
    // 确保全局paste监听器仅初始化一次
    PasteService.init()

    // 注册当前组件的粘贴处理函数
    PasteService.registerHandler('inputbar', onPaste)

    // 卸载时取消注册
    return () => {
      PasteService.unregisterHandler('inputbar')
    }
  }, [onPaste])

  useShortcut('new_topic', () => {
    addNewTopic()
    EventEmitter.emit(EVENT_NAMES.SHOW_TOPIC_SIDEBAR)
    focusTextarea()
  })

  useShortcut('clear_topic', clearTopic)

  useEffect(() => {
    const _setEstimateTokenCount = debounce(setEstimateTokenCount, 100, { leading: false, trailing: true })
    const unsubscribes = [
      // EventEmitter.on(EVENT_NAMES.EDIT_MESSAGE, (message: Message) => {
      //   setText(message.content)
      //   textareaRef.current?.focus()
      //   setTimeout(() => resizeTextArea(), 0)
      // }),
      EventEmitter.on(EVENT_NAMES.ESTIMATED_TOKEN_COUNT, ({ tokensCount, contextCount }) => {
        _setEstimateTokenCount(tokensCount)
        setContextCount({ current: contextCount.current, max: contextCount.max }) // 现在contextCount是一个对象而不是单个数值
      }),
      EventEmitter.on(EVENT_NAMES.ADD_NEW_TOPIC, addNewTopic)
    ]

    // 监听引用事件
    const quoteFromAnywhereRemover = window.electron?.ipcRenderer.on(
      IpcChannel.App_QuoteToMain,
      (_, selectedText: string) => onQuote(selectedText)
    )

    return () => {
      unsubscribes.forEach((unsub) => unsub())
      quoteFromAnywhereRemover?.()
    }
  }, [addNewTopic, onQuote])

  useEffect(() => {
    if (!document.querySelector('.topview-fullscreen-container')) {
      focusTextarea()
    }
  }, [
    topic.id,
    assistant.mcpServers,
    assistant.knowledge_bases,
    assistant.enableWebSearch,
    assistant.webSearchProviderId,
    mentionedModels,
    focusTextarea
  ])

  useEffect(() => {
    const timerId = requestAnimationFrame(() => resizeTextArea())
    return () => cancelAnimationFrame(timerId)
    // eslint-disable-next-line react-hooks/exhaustive-deps
  }, [])

  useEffect(() => {
    return () => {
      if (spaceClickTimer.current) {
        clearTimeout(spaceClickTimer.current)
      }
    }
  }, [])

  useEffect(() => {
    const onFocus = () => {
      if (document.activeElement?.closest('.ant-modal')) {
        return
      }

      const lastFocusedComponent = PasteService.getLastFocusedComponent()

      if (!lastFocusedComponent || lastFocusedComponent === 'inputbar') {
        focusTextarea()
      }
    }
    window.addEventListener('focus', onFocus)
    return () => window.removeEventListener('focus', onFocus)
  }, [focusTextarea])

  useEffect(() => {
    // if assistant knowledge bases are undefined return []
    setSelectedKnowledgeBases(showKnowledgeIcon ? (assistant.knowledge_bases ?? []) : [])
  }, [assistant.id, assistant.knowledge_bases, showKnowledgeIcon])

  const handleRemoveModel = (model: Model) => {
    setMentionedModels(mentionedModels.filter((m) => m.id !== model.id))
  }

  const handleRemoveKnowledgeBase = (knowledgeBase: KnowledgeBase) => {
    const newKnowledgeBases = assistant.knowledge_bases?.filter((kb) => kb.id !== knowledgeBase.id)
    updateAssistant({
      ...assistant,
      knowledge_bases: newKnowledgeBases
    })
    setSelectedKnowledgeBases(newKnowledgeBases ?? [])
  }

  useEffect(() => {
    if (!isWebSearchModel(model) && assistant.enableWebSearch) {
      updateAssistant({ ...assistant, enableWebSearch: false })
    }
    if (
      assistant.webSearchProviderId &&
      (!WebSearchService.isWebSearchEnabled(assistant.webSearchProviderId) || isMandatoryWebSearchModel(model))
    ) {
      updateAssistant({ ...assistant, webSearchProviderId: undefined })
    }
    if (isGenerateImageModel(model)) {
      if (isAutoEnableImageGenerationModel(model) && !assistant.enableGenerateImage) {
        updateAssistant({ ...assistant, enableGenerateImage: true })
      }
    } else if (assistant.enableGenerateImage) {
      updateAssistant({ ...assistant, enableGenerateImage: false })
    }
  }, [assistant, model, updateAssistant])

  const onToggleExpanded = () => {
    const currentlyExpanded = expanded || !!textareaHeight
    const shouldExpand = !currentlyExpanded
    setExpand(shouldExpand)
    const textArea = textareaRef.current?.resizableTextArea?.textArea
    if (!textArea) return
    if (shouldExpand) {
      textArea.style.height = '70vh'
      setTextareaHeight(window.innerHeight * 0.7)
    } else {
      textArea.style.height = 'auto'
      setTextareaHeight(undefined)
      requestAnimationFrame(() => {
        if (textArea) {
          const contentHeight = textArea.scrollHeight
          textArea.style.height = contentHeight > 400 ? '400px' : `${contentHeight}px`
        }
      })
    }

    focusTextarea()
  }

  const isExpanded = expanded || !!textareaHeight

  if (isMultiSelectMode) {
    return null
  }

  return (
    <NarrowLayout style={{ width: '100%' }}>
      <Container
        onDragOver={handleDragOver}
        onDrop={handleDrop}
        onDragEnter={handleDragEnter}
        onDragLeave={handleDragLeave}
        className="inputbar">
        <QuickPanelView setInputText={setText} />
        <InputBarContainer
          id="inputbar"
          className={classNames('inputbar-container', inputFocus && 'focus', isFileDragging && 'file-dragging')}
          ref={containerRef}>
          {files.length > 0 && (
            <AttachmentPreview files={files} setFiles={setFiles} onAttachmentContextMenu={appendTxtContentToInput} />
          )}
          {selectedKnowledgeBases.length > 0 && (
            <KnowledgeBaseInput
              selectedKnowledgeBases={selectedKnowledgeBases}
              onRemoveKnowledgeBase={handleRemoveKnowledgeBase}
            />
          )}
          {mentionedModels.length > 0 && (
            <MentionModelsInput selectedModels={mentionedModels} onRemoveModel={handleRemoveModel} />
          )}
          <Textarea
            value={text}
            onChange={onChange}
            onKeyDown={handleKeyDown}
            placeholder={isTranslating ? t('chat.input.translating') : placeholderText}
            autoFocus
            variant="borderless"
            spellCheck={enableSpellCheck}
            rows={2}
            autoSize={textareaHeight ? false : { minRows: 2, maxRows: 20 }}
            ref={textareaRef}
            style={{
              fontSize,
              minHeight: textareaHeight ? `${textareaHeight}px` : '30px'
            }}
            styles={{ textarea: TextareaStyle }}
            onFocus={(e: React.FocusEvent<HTMLTextAreaElement>) => {
              setInputFocus(true)
              // 记录当前聚焦的组件
              PasteService.setLastFocusedComponent('inputbar')
              if (e.target.value.length === 0) {
                e.target.setSelectionRange(0, 0)
              }
            }}
            onBlur={() => setInputFocus(false)}
            onInput={onInput}
            disabled={searching}
            onPaste={(e) => onPaste(e.nativeEvent)}
            onClick={() => {
              searching && dispatch(setSearching(false))
              quickPanel.close()
            }}
          />
          <DragHandle onMouseDown={handleDragStart}>
            <HolderOutlined />
          </DragHandle>
          <Toolbar>
            <InputbarTools
              ref={inputbarToolsRef}
              assistantId={assistant.id}
              model={model}
              files={files}
              extensions={supportedExts}
              setFiles={setFiles}
              setText={setText}
              resizeTextArea={resizeTextArea}
              selectedKnowledgeBases={selectedKnowledgeBases}
              setSelectedKnowledgeBases={setSelectedKnowledgeBases}
              mentionedModels={mentionedModels}
              setMentionedModels={setMentionedModels}
              couldAddImageFile={couldAddImageFile}
              isExpanded={isExpanded}
              onToggleExpanded={onToggleExpanded}
              addNewTopic={addNewTopic}
              clearTopic={clearTopic}
              onNewContext={onNewContext}
              isDefaultMentionsEnabled={isDefaultMentionsEnabled}
              onToggleDefaultMentions={toggleDefaultMentions}
            />
            <ToolbarMenu>
              <TokenCount
                estimateTokenCount={estimateTokenCount}
                inputTokenCount={inputTokenCount}
                contextCount={contextCount}
                onClick={onNewContext}
              />
              <TranslateButton text={text} onTranslated={onTranslated} isLoading={isTranslating} />
              <SendMessageButton sendMessage={sendMessage} disabled={inputEmpty} />
              {loading && (
                <Tooltip placement="top" title={t('chat.input.pause')} mouseLeaveDelay={0} arrow>
                  <ActionIconButton onClick={onPause} style={{ marginRight: -2 }}>
                    <CirclePause size={20} color="var(--color-error)" />
                  </ActionIconButton>
                </Tooltip>
              )}
            </ToolbarMenu>
          </Toolbar>
        </InputBarContainer>
      </Container>
    </NarrowLayout>
  )
}

// Add these styled components at the bottom
const DragHandle = styled.div`
  position: absolute;
  top: -3px;
  left: 0;
  right: 0;
  height: 6px;
  display: flex;
  align-items: center;
  justify-content: center;
  cursor: row-resize;
  color: var(--color-icon);
  opacity: 0;
  transition: opacity 0.2s;
  z-index: 1;

  &:hover {
    opacity: 1;
  }

  .anticon {
    transform: rotate(90deg);
    font-size: 14px;
  }
`

const Container = styled.div`
  display: flex;
  flex-direction: column;
  position: relative;
  z-index: 2;
  padding: 0 18px 18px 18px;
  [navbar-position='top'] & {
    padding: 0 18px 10px 18px;
  }
`

const InputBarContainer = styled.div`
  border: 0.5px solid var(--color-border);
  transition: all 0.2s ease;
  position: relative;
  border-radius: 17px;
  padding-top: 8px; // 为拖动手柄留出空间
  background-color: var(--color-background-opacity);

  &.file-dragging {
    border: 2px dashed #2ecc71;

    &::before {
      content: '';
      position: absolute;
      top: 0;
      left: 0;
      right: 0;
      bottom: 0;
      background-color: rgba(46, 204, 113, 0.03);
      border-radius: 14px;
      z-index: 5;
      pointer-events: none;
    }
  }
`

const TextareaStyle: CSSProperties = {
  paddingLeft: 0,
  padding: '6px 15px 0px' // 减小顶部padding
}

const Textarea = styled(TextArea)`
  padding: 0;
  border-radius: 0;
  display: flex;
  resize: none !important;
  overflow: auto;
  width: 100%;
  box-sizing: border-box;
  transition: none !important;
  &.ant-input {
    line-height: 1.4;
  }
  &::-webkit-scrollbar {
    width: 3px;
  }
`

const Toolbar = styled.div`
  display: flex;
  flex-direction: row;
  justify-content: space-between;
  padding: 5px 8px;
  height: 40px;
  gap: 16px;
  position: relative;
  z-index: 2;
  flex-shrink: 0;
`

const ToolbarMenu = styled.div`
  display: flex;
  flex-direction: row;
  align-items: center;
  gap: 6px;
`

export default Inputbar<|MERGE_RESOLUTION|>--- conflicted
+++ resolved
@@ -171,15 +171,6 @@
     }
   }, [assistant.id, topic.id])
 
-<<<<<<< HEAD
-=======
-  useEffect(() => {
-    Object.keys(_defaultMentionsToggleCache).forEach((key) => {
-      delete _defaultMentionsToggleCache[key]
-    })
-  }, [assistant.enableDefaultModelMentions])
-
->>>>>>> ef5cdaba
   const isVisionSupported = useMemo(
     () =>
       (mentionedModels.length > 0 && isVisionModels(mentionedModels)) ||
@@ -614,26 +605,14 @@
   const toggleDefaultMentions = useCallback(() => {
     setIsDefaultMentionsEnabledState((prev) => {
       const newValue = !prev
-<<<<<<< HEAD
-      if (newValue) {
-        // Enable: restore default models
-=======
 
       if (newValue) {
         // Enable: restore default models and sync assistant setting
->>>>>>> ef5cdaba
         manualMentionUpdateRef.current = false
         const defaultModels = assistant.defaultModels ?? []
         setMentionedModelsState(defaultModels)
       } else {
         // Disable: clear mentioned models
-<<<<<<< HEAD
-        setMentionedModelsState([])
-      }
-      return newValue
-    })
-  }, [assistant.defaultModels])
-=======
         manualMentionUpdateRef.current = false
         setMentionedModelsState([])
       }
@@ -643,7 +622,6 @@
       return newValue
     })
   }, [assistant.defaultModels, updateAssistant])
->>>>>>> ef5cdaba
 
   const onInput = () => !expanded && resizeTextArea()
 
