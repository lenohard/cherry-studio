import { loggerService } from '@logger'
import {
  isAutoEnableImageGenerationModel,
  isGenerateImageModel,
  isGenerateImageModels,
  isMandatoryWebSearchModel,
  isVisionModel,
  isVisionModels,
  isWebSearchModel
} from '@renderer/config/models'
import db from '@renderer/databases'
import { useAssistant } from '@renderer/hooks/useAssistant'
import { useInputText } from '@renderer/hooks/useInputText'
import { useMessageOperations, useTopicLoading } from '@renderer/hooks/useMessageOperations'
import { useSettings } from '@renderer/hooks/useSettings'
import { useShortcut } from '@renderer/hooks/useShortcuts'
import { useSidebarIconShow } from '@renderer/hooks/useSidebarIcon'
import { useTextareaResize } from '@renderer/hooks/useTextareaResize'
import { useTimer } from '@renderer/hooks/useTimer'
import {
  InputbarToolsProvider,
  useInputbarToolsDispatch,
  useInputbarToolsInternalDispatch,
  useInputbarToolsState
} from '@renderer/pages/home/Inputbar/context/InputbarToolsProvider'
import { getDefaultTopic } from '@renderer/services/AssistantService'
import { EVENT_NAMES, EventEmitter } from '@renderer/services/EventService'
import FileManager from '@renderer/services/FileManager'
import { checkRateLimit, getUserMessage } from '@renderer/services/MessagesService'
<<<<<<< HEAD
import { getModelUniqId } from '@renderer/services/ModelService'
import PasteService from '@renderer/services/PasteService'
=======
>>>>>>> d6e7ce33
import { spanManagerService } from '@renderer/services/SpanManagerService'
import { estimateTextTokens as estimateTxtTokens, estimateUserPromptUsage } from '@renderer/services/TokenService'
import WebSearchService from '@renderer/services/WebSearchService'
import { useAppDispatch, useAppSelector } from '@renderer/store'
import { sendMessage as _sendMessage } from '@renderer/store/thunk/messageThunk'
import { type Assistant, type FileType, type KnowledgeBase, type Model, type Topic, TopicType } from '@renderer/types'
import type { MessageInputBaseParams } from '@renderer/types/newMessage'
import { delay } from '@renderer/utils'
import { getSendMessageShortcutLabel } from '@renderer/utils/input'
import { documentExts, imageExts, textExts } from '@shared/config/constant'
import { debounce } from 'lodash'
import type { FC } from 'react'
import React, { useCallback, useEffect, useMemo, useRef, useState } from 'react'
import { useTranslation } from 'react-i18next'

import { InputbarCore } from './components/InputbarCore'
import InputbarTools from './InputbarTools'
import KnowledgeBaseInput from './KnowledgeBaseInput'
import MentionModelsInput from './MentionModelsInput'
import { getInputbarConfig } from './registry'
import TokenCount from './TokenCount'

const logger = loggerService.withContext('Inputbar')

const areModelListsEqual = (a: Model[], b: Model[]) => {
  if (a.length !== b.length) {
    return false
  }
  const bIds = b.map((model) => getModelUniqId(model))
  return a.every((model, index) => getModelUniqId(model) === bIds[index])
}

interface Props {
  assistant: Assistant
  setActiveTopic: (topic: Topic) => void
  topic: Topic
}

<<<<<<< HEAD
let _text = ''
let _files: FileType[] = []
const _mentionedModelsCache: Record<string, Model[] | undefined> = {}
// Cache for per-topic default mentions toggle state: `assistantId-topicId` -> boolean
const _defaultMentionsToggleCache: Record<string, boolean | undefined> = {}
=======
type ProviderActionHandlers = {
  resizeTextArea: () => void
  addNewTopic: () => void
  clearTopic: () => void
  onNewContext: () => void
  onTextChange: (updater: string | ((prev: string) => string)) => void
  toggleExpanded: (nextState?: boolean) => void
}

interface InputbarInnerProps extends Props {
  actionsRef: React.RefObject<ProviderActionHandlers>
}

const Inputbar: FC<Props> = ({ assistant: initialAssistant, setActiveTopic, topic }) => {
  const actionsRef = useRef<ProviderActionHandlers>({
    resizeTextArea: () => {},
    addNewTopic: () => {},
    clearTopic: () => {},
    onNewContext: () => {},
    onTextChange: () => {},
    toggleExpanded: () => {}
  })

  const initialState = useMemo(
    () => ({
      files: [] as FileType[],
      mentionedModels: [] as Model[],
      selectedKnowledgeBases: initialAssistant.knowledge_bases ?? [],
      isExpanded: false,
      couldAddImageFile: false,
      extensions: [] as string[]
    }),
    [initialAssistant.knowledge_bases]
  )

  return (
    <InputbarToolsProvider
      initialState={initialState}
      actions={{
        resizeTextArea: () => actionsRef.current.resizeTextArea(),
        addNewTopic: () => actionsRef.current.addNewTopic(),
        clearTopic: () => actionsRef.current.clearTopic(),
        onNewContext: () => actionsRef.current.onNewContext(),
        onTextChange: (updater) => actionsRef.current.onTextChange(updater),
        toggleExpanded: (next) => actionsRef.current.toggleExpanded(next)
      }}>
      <InputbarInner
        assistant={initialAssistant}
        setActiveTopic={setActiveTopic}
        topic={topic}
        actionsRef={actionsRef}
      />
    </InputbarToolsProvider>
  )
}
>>>>>>> d6e7ce33

const InputbarInner: FC<InputbarInnerProps> = ({ assistant: initialAssistant, setActiveTopic, topic, actionsRef }) => {
  const scope = topic.type ?? TopicType.Chat
  const config = getInputbarConfig(scope)

  const { files, mentionedModels, selectedKnowledgeBases } = useInputbarToolsState()
  const { setFiles, setMentionedModels, setSelectedKnowledgeBases } = useInputbarToolsDispatch()
  const { setCouldAddImageFile } = useInputbarToolsInternalDispatch()

  const { text, setText } = useInputText()
  const {
    textareaRef,
    resize: resizeTextArea,
    focus: focusTextarea,
    setExpanded,
    isExpanded: textareaIsExpanded
  } = useTextareaResize({
    maxHeight: 400,
    minHeight: 30
  })

  const showKnowledgeIcon = useSidebarIconShow('knowledge')
  const { assistant, addTopic, model, setModel, updateAssistant } = useAssistant(initialAssistant.id)
  const { sendMessageShortcut, showInputEstimatedTokens, enableQuickPanelTriggers } = useSettings()
  const [estimateTokenCount, setEstimateTokenCount] = useState(0)
  const [contextCount, setContextCount] = useState({ current: 0, max: 0 })

  const { t } = useTranslation()
  const { pauseMessages } = useMessageOperations(topic)
  const loading = useTopicLoading(topic)
  const dispatch = useAppDispatch()
<<<<<<< HEAD
  const [spaceClickCount, setSpaceClickCount] = useState(0)
  const spaceClickTimer = useRef<NodeJS.Timeout>(null)
  const [isTranslating, setIsTranslating] = useState(false)
  const [selectedKnowledgeBases, setSelectedKnowledgeBases] = useState<KnowledgeBase[]>([])
  const [mentionedModels, setMentionedModelsState] = useState<Model[]>(
    assistant.enableDefaultModelMentions !== false ? (assistant.defaultModels ?? []) : []
  )
  const manualMentionUpdateRef = useRef(false)
  const setMentionedModels = useCallback(
    (value: React.SetStateAction<Model[]>) => {
      manualMentionUpdateRef.current = true
      setMentionedModelsState(value)
    },
    [setMentionedModelsState]
  )
  const mentionedModelsRef = useRef(mentionedModels)
  // Per-topic toggle state for default mentions
  const [isDefaultMentionsEnabled, setIsDefaultMentionsEnabledState] = useState<boolean>(
    assistant.enableDefaultModelMentions !== false
  )
  const defaultMentionsToggleRef = useRef(isDefaultMentionsEnabled)
  const [isDragging, setIsDragging] = useState(false)
  const [isFileDragging, setIsFileDragging] = useState(false)
  const [textareaHeight, setTextareaHeight] = useState<number>()
  const startDragY = useRef<number>(0)
  const startHeight = useRef<number>(0)
  const isMultiSelectMode = useAppSelector((state) => state.runtime.chat.isMultiSelectMode)
=======
>>>>>>> d6e7ce33
  const isVisionAssistant = useMemo(() => isVisionModel(model), [model])
  const isGenerateImageAssistant = useMemo(() => isGenerateImageModel(model), [model])
  const { setTimeoutTimer } = useTimer()
  const isMultiSelectMode = useAppSelector((state) => state.runtime.chat.isMultiSelectMode)

  useEffect(() => {
    defaultMentionsToggleRef.current = isDefaultMentionsEnabled
  }, [isDefaultMentionsEnabled])

  // Initialize toggle state for the current topic
  useEffect(() => {
    const cacheKey = `${assistant.id}-${topic.id}`
    const cached = _defaultMentionsToggleCache[cacheKey]

    if (cached !== undefined) {
      setIsDefaultMentionsEnabledState(cached)
    } else {
      // Default to assistant config setting
      setIsDefaultMentionsEnabledState(assistant.enableDefaultModelMentions !== false)
    }
  }, [topic.id, assistant.id, assistant.enableDefaultModelMentions])

  // Save toggle state to cache when topic changes
  useEffect(() => {
    return () => {
      const cacheKey = `${assistant.id}-${topic.id}`
      _defaultMentionsToggleCache[cacheKey] = defaultMentionsToggleRef.current
    }
  }, [assistant.id, topic.id])

  const isVisionSupported = useMemo(
    () =>
      (mentionedModels.length > 0 && isVisionModels(mentionedModels)) ||
      (mentionedModels.length === 0 && isVisionAssistant),
    [mentionedModels, isVisionAssistant]
  )

  const isGenerateImageSupported = useMemo(
    () =>
      (mentionedModels.length > 0 && isGenerateImageModels(mentionedModels)) ||
      (mentionedModels.length === 0 && isGenerateImageAssistant),
    [mentionedModels, isGenerateImageAssistant]
  )

  const canAddImageFile = useMemo(() => {
    return isVisionSupported || isGenerateImageSupported
  }, [isGenerateImageSupported, isVisionSupported])

  const canAddTextFile = useMemo(() => {
    return isVisionSupported || (!isVisionSupported && !isGenerateImageSupported)
  }, [isGenerateImageSupported, isVisionSupported])

  const supportedExts = useMemo(() => {
    if (canAddImageFile && canAddTextFile) {
      return [...imageExts, ...documentExts, ...textExts]
    }

    if (canAddImageFile) {
      return [...imageExts]
    }

    if (canAddTextFile) {
      return [...documentExts, ...textExts]
    }

    return []
  }, [canAddImageFile, canAddTextFile])

  useEffect(() => {
    setCouldAddImageFile(canAddImageFile)
  }, [canAddImageFile, setCouldAddImageFile])

  const placeholderText = enableQuickPanelTriggers
    ? t('chat.input.placeholder', { key: getSendMessageShortcutLabel(sendMessageShortcut) })
    : t('chat.input.placeholder_without_triggers', {
        key: getSendMessageShortcutLabel(sendMessageShortcut),
        defaultValue: t('chat.input.placeholder', {
          key: getSendMessageShortcutLabel(sendMessageShortcut)
        })
      })

<<<<<<< HEAD
  const inputEmpty = isEmpty(text.trim()) && files.length === 0

  _text = text
  _files = files

  useEffect(() => {
    // 利用useEffect清理函数在卸载组件时更新状态缓存
    return () => {
      if (manualMentionUpdateRef.current) {
        _mentionedModelsCache[assistant.id] = mentionedModelsRef.current
      } else {
        delete _mentionedModelsCache[assistant.id]
      }
    }
  }, [assistant.defaultModels, assistant.id])

  useEffect(() => {
    const cached = _mentionedModelsCache[assistant.id]
    if (cached !== undefined) {
      manualMentionUpdateRef.current = true
      setMentionedModelsState(cached)
    } else {
      manualMentionUpdateRef.current = false
      const defaultModels = assistant.enableDefaultModelMentions !== false ? (assistant.defaultModels ?? []) : []
      setMentionedModelsState(defaultModels)
    }
  }, [assistant.defaultModels, assistant.id, assistant.enableDefaultModelMentions])

  useEffect(() => {
    if (manualMentionUpdateRef.current) {
      return
    }
    const defaults = assistant.enableDefaultModelMentions !== false ? (assistant.defaultModels ?? []) : []
    if (!areModelListsEqual(defaults, mentionedModelsRef.current)) {
      delete _mentionedModelsCache[assistant.id]
      manualMentionUpdateRef.current = false
      setMentionedModelsState(defaults)
    }
  }, [assistant.defaultModels, assistant.id, assistant.enableDefaultModelMentions])

  useEffect(() => {
    if (manualMentionUpdateRef.current) {
      _mentionedModelsCache[assistant.id] = mentionedModels
    } else {
      delete _mentionedModelsCache[assistant.id]
    }
  }, [assistant.id, mentionedModels])

  const focusTextarea = useCallback(() => {
    textareaRef.current?.focus()
  }, [])

  const resizeTextArea = useCallback(
    (force: boolean = false) => {
      const textArea = textareaRef.current?.resizableTextArea?.textArea
      if (textArea) {
        // 如果已经手动设置了高度,则不自动调整
        if (textareaHeight && !force) {
          return
        }
        if (textArea?.scrollHeight) {
          textArea.style.height = Math.min(textArea.scrollHeight, 400) + 'px'
        }
      }
    },
    [textareaHeight]
  )

=======
>>>>>>> d6e7ce33
  const sendMessage = useCallback(async () => {
    if (checkRateLimit(assistant)) {
      return
    }

    logger.info('Starting to send message')

    const parent = spanManagerService.startTrace(
      { topicId: topic.id, name: 'sendMessage', inputs: text },
      mentionedModels.length > 0 ? mentionedModels : [assistant.model]
    )
    EventEmitter.emit(EVENT_NAMES.SEND_MESSAGE, { topicId: topic.id, traceId: parent?.spanContext().traceId })

    try {
      const uploadedFiles = await FileManager.uploadFiles(files)

      const baseUserMessage: MessageInputBaseParams = { assistant, topic, content: text }
      if (uploadedFiles) {
        baseUserMessage.files = uploadedFiles
      }
      if (mentionedModels.length) {
        baseUserMessage.mentions = mentionedModels
      }

      baseUserMessage.usage = await estimateUserPromptUsage(baseUserMessage)

      const { message, blocks } = getUserMessage(baseUserMessage)
      message.traceId = parent?.spanContext().traceId

      dispatch(_sendMessage(message, blocks, assistant, topic.id))

      setText('')
      setFiles([])
      setTimeoutTimer('sendMessage_1', () => setText(''), 500)
      setTimeoutTimer('sendMessage_2', () => resizeTextArea(true), 0)
    } catch (error) {
      logger.warn('Failed to send message:', error as Error)
      parent?.recordException(error as Error)
    }
  }, [assistant, topic, text, mentionedModels, files, dispatch, setText, setFiles, setTimeoutTimer, resizeTextArea])

  const tokenCountProps = useMemo(() => {
    if (!config.showTokenCount || estimateTokenCount === undefined || !showInputEstimatedTokens) {
      return undefined
    }

    return {
      estimateTokenCount,
      inputTokenCount: estimateTokenCount,
      contextCount
    }
  }, [config.showTokenCount, contextCount, estimateTokenCount, showInputEstimatedTokens])

<<<<<<< HEAD
      if (event.shiftKey) {
        return
      }

      event.preventDefault()
      const textArea = textareaRef.current?.resizableTextArea?.textArea
      if (textArea) {
        const start = textArea.selectionStart
        const end = textArea.selectionEnd
        const text = textArea.value
        const newText = text.substring(0, start) + '\n' + text.substring(end)

        // update text by setState, not directly modify textarea.value
        setText(newText)

        // set cursor position in the next render cycle
        setTimeoutTimer(
          'handleKeyDown',
          () => {
            textArea.selectionStart = textArea.selectionEnd = start + 1
            onInput() // trigger resizeTextArea
          },
          0
        )
      }
    }

    if (event.key === 'Backspace' && text.length === 0 && files.length > 0) {
      setFiles((prev) => prev.slice(0, -1))
      return event.preventDefault()
    }
  }

  const addNewTopic = useCallback(async () => {
    await modelGenerating()

    const topic = getDefaultTopic(assistant.id)

    await db.topics.add({ id: topic.id, messages: [] })

    // Clear previous state
    // Reset to assistant default model
    assistant.defaultModel && setModel(assistant.defaultModel)

    // Clear mentioned models cache and reset to defaults
    delete _mentionedModelsCache[assistant.id]
    manualMentionUpdateRef.current = false
    const defaultModels = assistant.enableDefaultModelMentions !== false ? (assistant.defaultModels ?? []) : []
    setMentionedModelsState(defaultModels)

    // Reset toggle state for new topic
    const newTopicCacheKey = `${assistant.id}-${topic.id}`
    delete _defaultMentionsToggleCache[newTopicCacheKey]
    setIsDefaultMentionsEnabledState(assistant.enableDefaultModelMentions !== false)

    addTopic(topic)
    setActiveTopic(topic)

    setTimeoutTimer('addNewTopic', () => EventEmitter.emit(EVENT_NAMES.SHOW_TOPIC_SIDEBAR), 0)
  }, [
    addTopic,
    assistant.defaultModel,
    assistant.defaultModels,
    assistant.enableDefaultModelMentions,
    assistant.id,
    setActiveTopic,
    setModel,
    setTimeoutTimer
  ])

  const onQuote = useCallback(
    (text: string) => {
      const quotedText = formatQuotedText(text)
      setText((prevText) => {
        const newText = prevText ? `${prevText}\n${quotedText}\n` : `${quotedText}\n`
        setTimeoutTimer('onQuote', () => resizeTextArea(), 0)
        return newText
      })
      focusTextarea()
    },
    [focusTextarea, setTimeoutTimer, resizeTextArea]
  )

  const onPause = async () => {
=======
  const onPause = useCallback(async () => {
>>>>>>> d6e7ce33
    await pauseMessages()
  }, [pauseMessages])

  const clearTopic = useCallback(async () => {
    if (loading) {
      await onPause()
      await delay(1)
    }

    EventEmitter.emit(EVENT_NAMES.CLEAR_MESSAGES, topic)
    focusTextarea()
  }, [focusTextarea, loading, onPause, topic])

  const onNewContext = useCallback(() => {
    if (loading) {
      onPause()
      return
    }
    EventEmitter.emit(EVENT_NAMES.NEW_CONTEXT)
  }, [loading, onPause])

<<<<<<< HEAD
  const toggleDefaultMentions = useCallback(() => {
    setIsDefaultMentionsEnabledState((prev) => {
      const newValue = !prev

      if (newValue) {
        // Enable: restore default models and sync assistant setting
        manualMentionUpdateRef.current = false
        const defaultModels = assistant.defaultModels ?? []
        setMentionedModelsState(defaultModels)
      } else {
        // Disable: clear mentioned models
        manualMentionUpdateRef.current = false
        setMentionedModelsState([])
      }

      updateAssistant({ enableDefaultModelMentions: newValue })

      return newValue
    })
  }, [assistant.defaultModels, updateAssistant])

  const onInput = () => !expanded && resizeTextArea()

  const onChange = useCallback(
    (e: React.ChangeEvent<HTMLTextAreaElement>) => {
      const newText = e.target.value
      setText(newText)

      const prevText = prevTextRef.current
      const isDeletion = newText.length < prevText.length

      const textArea = textareaRef.current?.resizableTextArea?.textArea
      const cursorPosition = textArea?.selectionStart ?? newText.length
      const lastSymbol = newText[cursorPosition - 1]
      const previousChar = newText[cursorPosition - 2]
      const isCursorAtTextStart = cursorPosition <= 1
      const hasValidTriggerBoundary = previousChar === ' ' || isCursorAtTextStart

      const openRootPanelAt = (position: number) => {
        const quickPanelMenu =
          inputbarToolsRef.current?.getQuickPanelMenu({
            text: newText,
            translate
          }) || []

        quickPanel.open({
          title: t('settings.quickPanel.title'),
          list: quickPanelMenu,
          symbol: QuickPanelReservedSymbol.Root,
          triggerInfo: {
            type: 'input',
            position,
            originalText: newText
          }
        })
      }
=======
  const addNewTopic = useCallback(async () => {
    const newTopic = getDefaultTopic(assistant.id)
>>>>>>> d6e7ce33

    await db.topics.add({ id: newTopic.id, messages: [] })

    if (assistant.defaultModel) {
      setModel(assistant.defaultModel)
    }

    addTopic(newTopic)
    setActiveTopic(newTopic)

    setTimeoutTimer('addNewTopic', () => EventEmitter.emit(EVENT_NAMES.SHOW_TOPIC_SIDEBAR), 0)
  }, [addTopic, assistant.defaultModel, assistant.id, setActiveTopic, setModel, setTimeoutTimer])

  const handleRemoveModel = useCallback(
    (modelToRemove: Model) => {
      setMentionedModels(mentionedModels.filter((current) => current.id !== modelToRemove.id))
    },
    [mentionedModels, setMentionedModels]
  )

  const handleRemoveKnowledgeBase = useCallback(
    (knowledgeBase: KnowledgeBase) => {
      const nextKnowledgeBases = assistant.knowledge_bases?.filter((kb) => kb.id !== knowledgeBase.id)
      updateAssistant({ ...assistant, knowledge_bases: nextKnowledgeBases })
      setSelectedKnowledgeBases(nextKnowledgeBases ?? [])
    },
    [assistant, setSelectedKnowledgeBases, updateAssistant]
  )

  const handleToggleExpanded = useCallback(
    (nextState?: boolean) => {
      const target = typeof nextState === 'boolean' ? nextState : !textareaIsExpanded
      setExpanded(target)
      focusTextarea()
    },
    [focusTextarea, setExpanded, textareaIsExpanded]
  )

  useEffect(() => {
    actionsRef.current = {
      resizeTextArea,
      addNewTopic,
      clearTopic,
      onNewContext,
      onTextChange: setText,
      toggleExpanded: handleToggleExpanded
    }
  }, [resizeTextArea, addNewTopic, clearTopic, onNewContext, setText, handleToggleExpanded, actionsRef])

  useShortcut(
    'new_topic',
    () => {
      addNewTopic()
      EventEmitter.emit(EVENT_NAMES.SHOW_TOPIC_SIDEBAR)
      focusTextarea()
    },
    { preventDefault: true, enableOnFormTags: true }
  )

  useShortcut('clear_topic', clearTopic, {
    preventDefault: true,
    enableOnFormTags: true
  })

  useEffect(() => {
    const _setEstimateTokenCount = debounce(setEstimateTokenCount, 100, { leading: false, trailing: true })
    const unsubscribes = [
      EventEmitter.on(EVENT_NAMES.ESTIMATED_TOKEN_COUNT, ({ tokensCount, contextCount }) => {
        _setEstimateTokenCount(tokensCount)
        setContextCount({ current: contextCount.current, max: contextCount.max })
      }),
      ...[EventEmitter.on(EVENT_NAMES.ADD_NEW_TOPIC, addNewTopic)]
    ]

    return () => {
      unsubscribes.forEach((unsubscribe) => unsubscribe())
    }
  }, [addNewTopic])

  useEffect(() => {
    const debouncedEstimate = debounce((value: string) => {
      if (showInputEstimatedTokens) {
        const count = estimateTxtTokens(value) || 0
        setEstimateTokenCount(count)
      }
    }, 500)

    debouncedEstimate(text)
    return () => debouncedEstimate.cancel()
  }, [showInputEstimatedTokens, text])

  useEffect(() => {
    if (!document.querySelector('.topview-fullscreen-container')) {
      focusTextarea()
    }
  }, [
    topic.id,
    assistant.mcpServers,
    assistant.knowledge_bases,
    assistant.enableWebSearch,
    assistant.webSearchProviderId,
    mentionedModels,
    focusTextarea
  ])

  useEffect(() => {
    setSelectedKnowledgeBases(showKnowledgeIcon ? (assistant.knowledge_bases ?? []) : [])
  }, [assistant.knowledge_bases, setSelectedKnowledgeBases, showKnowledgeIcon])

  useEffect(() => {
    // Disable web search if model doesn't support it
    if (!isWebSearchModel(model) && assistant.enableWebSearch) {
      updateAssistant({ ...assistant, enableWebSearch: false })
    }

    // Clear web search provider if disabled or model has mandatory search
    if (
      assistant.webSearchProviderId &&
      (!WebSearchService.isWebSearchEnabled(assistant.webSearchProviderId) || isMandatoryWebSearchModel(model))
    ) {
      updateAssistant({ ...assistant, webSearchProviderId: undefined })
    }

    // Auto-enable/disable image generation based on model capabilities
    if (isGenerateImageModel(model)) {
      if (isAutoEnableImageGenerationModel(model) && !assistant.enableGenerateImage) {
        updateAssistant({ ...assistant, enableGenerateImage: true })
      }
    } else if (assistant.enableGenerateImage) {
      updateAssistant({ ...assistant, enableGenerateImage: false })
    }
  }, [assistant, model, updateAssistant])

  if (isMultiSelectMode) {
    return null
  }

<<<<<<< HEAD
  return (
    <NarrowLayout style={{ width: '100%' }}>
      <Container
        onDragOver={handleDragOver}
        onDrop={handleDrop}
        onDragEnter={handleDragEnter}
        onDragLeave={handleDragLeave}
        className="inputbar">
        <QuickPanelView setInputText={setText} />
        <InputBarContainer
          id="inputbar"
          className={classNames('inputbar-container', inputFocus && 'focus', isFileDragging && 'file-dragging')}
          ref={containerRef}>
          {files.length > 0 && (
            <AttachmentPreview files={files} setFiles={setFiles} onAttachmentContextMenu={appendTxtContentToInput} />
          )}
          {selectedKnowledgeBases.length > 0 && (
            <KnowledgeBaseInput
              selectedKnowledgeBases={selectedKnowledgeBases}
              onRemoveKnowledgeBase={handleRemoveKnowledgeBase}
            />
          )}
          {mentionedModels.length > 0 && (
            <MentionModelsInput selectedModels={mentionedModels} onRemoveModel={handleRemoveModel} />
          )}
          <Textarea
            value={text}
            onChange={onChange}
            onKeyDown={handleKeyDown}
            placeholder={isTranslating ? t('chat.input.translating') : placeholderText}
            autoFocus
            variant="borderless"
            spellCheck={enableSpellCheck}
            rows={2}
            autoSize={textareaHeight ? false : { minRows: 2, maxRows: 20 }}
            ref={textareaRef}
            style={{
              fontSize,
              minHeight: textareaHeight ? `${textareaHeight}px` : '30px'
            }}
            styles={{ textarea: TextareaStyle }}
            onFocus={(e: React.FocusEvent<HTMLTextAreaElement>) => {
              setInputFocus(true)
              // 记录当前聚焦的组件
              PasteService.setLastFocusedComponent('inputbar')
              if (e.target.value.length === 0) {
                e.target.setSelectionRange(0, 0)
              }
            }}
            onBlur={() => setInputFocus(false)}
            onInput={onInput}
            disabled={searching}
            onPaste={(e) => onPaste(e.nativeEvent)}
            onClick={() => {
              searching && dispatch(setSearching(false))
              quickPanel.close()
            }}
          />
          <DragHandle onMouseDown={handleDragStart}>
            <HolderOutlined />
          </DragHandle>
          <Toolbar>
            <InputbarTools
              ref={inputbarToolsRef}
              assistantId={assistant.id}
              model={model}
              files={files}
              extensions={supportedExts}
              setFiles={setFiles}
              setText={setText}
              resizeTextArea={resizeTextArea}
              selectedKnowledgeBases={selectedKnowledgeBases}
              setSelectedKnowledgeBases={setSelectedKnowledgeBases}
              mentionedModels={mentionedModels}
              setMentionedModels={setMentionedModels}
              couldAddImageFile={couldAddImageFile}
              isExpanded={isExpanded}
              onToggleExpanded={onToggleExpanded}
              addNewTopic={addNewTopic}
              clearTopic={clearTopic}
              onNewContext={onNewContext}
              isDefaultMentionsEnabled={isDefaultMentionsEnabled}
              onToggleDefaultMentions={toggleDefaultMentions}
            />
            <ToolbarMenu>
              <TokenCount
                estimateTokenCount={estimateTokenCount}
                inputTokenCount={inputTokenCount}
                contextCount={contextCount}
                onClick={onNewContext}
              />
              <TranslateButton text={text} onTranslated={onTranslated} isLoading={isTranslating} />
              <SendMessageButton sendMessage={sendMessage} disabled={inputEmpty} />
              {loading && (
                <Tooltip placement="top" title={t('chat.input.pause')} mouseLeaveDelay={0} arrow>
                  <ActionIconButton onClick={onPause} style={{ marginRight: -2 }}>
                    <CirclePause size={20} color="var(--color-error)" />
                  </ActionIconButton>
                </Tooltip>
              )}
            </ToolbarMenu>
          </Toolbar>
        </InputBarContainer>
      </Container>
    </NarrowLayout>
=======
  // topContent: 所有顶部预览内容
  const topContent = (
    <>
      {selectedKnowledgeBases.length > 0 && (
        <KnowledgeBaseInput
          selectedKnowledgeBases={selectedKnowledgeBases}
          onRemoveKnowledgeBase={handleRemoveKnowledgeBase}
        />
      )}

      {mentionedModels.length > 0 && (
        <MentionModelsInput selectedModels={mentionedModels} onRemoveModel={handleRemoveModel} />
      )}
    </>
>>>>>>> d6e7ce33
  )

  // leftToolbar: 左侧工具栏
  const leftToolbar = config.showTools ? <InputbarTools scope={scope} assistantId={assistant.id} /> : null

  // rightToolbar: 右侧工具栏
  const rightToolbar = (
    <>
      {tokenCountProps && (
        <TokenCount
          estimateTokenCount={tokenCountProps.estimateTokenCount}
          inputTokenCount={tokenCountProps.inputTokenCount}
          contextCount={tokenCountProps.contextCount}
          onClick={onNewContext}
        />
      )}
    </>
  )

  return (
    <InputbarCore
      scope={scope}
      placeholder={placeholderText}
      text={text}
      onTextChange={setText}
      textareaRef={textareaRef}
      resizeTextArea={resizeTextArea}
      focusTextarea={focusTextarea}
      isLoading={loading}
      supportedExts={supportedExts}
      onPause={onPause}
      handleSendMessage={sendMessage}
      leftToolbar={leftToolbar}
      rightToolbar={rightToolbar}
      topContent={topContent}
    />
  )
}

export default Inputbar<|MERGE_RESOLUTION|>--- conflicted
+++ resolved
@@ -27,11 +27,6 @@
 import { EVENT_NAMES, EventEmitter } from '@renderer/services/EventService'
 import FileManager from '@renderer/services/FileManager'
 import { checkRateLimit, getUserMessage } from '@renderer/services/MessagesService'
-<<<<<<< HEAD
-import { getModelUniqId } from '@renderer/services/ModelService'
-import PasteService from '@renderer/services/PasteService'
-=======
->>>>>>> d6e7ce33
 import { spanManagerService } from '@renderer/services/SpanManagerService'
 import { estimateTextTokens as estimateTxtTokens, estimateUserPromptUsage } from '@renderer/services/TokenService'
 import WebSearchService from '@renderer/services/WebSearchService'
@@ -56,27 +51,12 @@
 
 const logger = loggerService.withContext('Inputbar')
 
-const areModelListsEqual = (a: Model[], b: Model[]) => {
-  if (a.length !== b.length) {
-    return false
-  }
-  const bIds = b.map((model) => getModelUniqId(model))
-  return a.every((model, index) => getModelUniqId(model) === bIds[index])
-}
-
 interface Props {
   assistant: Assistant
   setActiveTopic: (topic: Topic) => void
   topic: Topic
 }
 
-<<<<<<< HEAD
-let _text = ''
-let _files: FileType[] = []
-const _mentionedModelsCache: Record<string, Model[] | undefined> = {}
-// Cache for per-topic default mentions toggle state: `assistantId-topicId` -> boolean
-const _defaultMentionsToggleCache: Record<string, boolean | undefined> = {}
-=======
 type ProviderActionHandlers = {
   resizeTextArea: () => void
   addNewTopic: () => void
@@ -132,7 +112,6 @@
     </InputbarToolsProvider>
   )
 }
->>>>>>> d6e7ce33
 
 const InputbarInner: FC<InputbarInnerProps> = ({ assistant: initialAssistant, setActiveTopic, topic, actionsRef }) => {
   const scope = topic.type ?? TopicType.Chat
@@ -164,65 +143,10 @@
   const { pauseMessages } = useMessageOperations(topic)
   const loading = useTopicLoading(topic)
   const dispatch = useAppDispatch()
-<<<<<<< HEAD
-  const [spaceClickCount, setSpaceClickCount] = useState(0)
-  const spaceClickTimer = useRef<NodeJS.Timeout>(null)
-  const [isTranslating, setIsTranslating] = useState(false)
-  const [selectedKnowledgeBases, setSelectedKnowledgeBases] = useState<KnowledgeBase[]>([])
-  const [mentionedModels, setMentionedModelsState] = useState<Model[]>(
-    assistant.enableDefaultModelMentions !== false ? (assistant.defaultModels ?? []) : []
-  )
-  const manualMentionUpdateRef = useRef(false)
-  const setMentionedModels = useCallback(
-    (value: React.SetStateAction<Model[]>) => {
-      manualMentionUpdateRef.current = true
-      setMentionedModelsState(value)
-    },
-    [setMentionedModelsState]
-  )
-  const mentionedModelsRef = useRef(mentionedModels)
-  // Per-topic toggle state for default mentions
-  const [isDefaultMentionsEnabled, setIsDefaultMentionsEnabledState] = useState<boolean>(
-    assistant.enableDefaultModelMentions !== false
-  )
-  const defaultMentionsToggleRef = useRef(isDefaultMentionsEnabled)
-  const [isDragging, setIsDragging] = useState(false)
-  const [isFileDragging, setIsFileDragging] = useState(false)
-  const [textareaHeight, setTextareaHeight] = useState<number>()
-  const startDragY = useRef<number>(0)
-  const startHeight = useRef<number>(0)
-  const isMultiSelectMode = useAppSelector((state) => state.runtime.chat.isMultiSelectMode)
-=======
->>>>>>> d6e7ce33
   const isVisionAssistant = useMemo(() => isVisionModel(model), [model])
   const isGenerateImageAssistant = useMemo(() => isGenerateImageModel(model), [model])
   const { setTimeoutTimer } = useTimer()
   const isMultiSelectMode = useAppSelector((state) => state.runtime.chat.isMultiSelectMode)
-
-  useEffect(() => {
-    defaultMentionsToggleRef.current = isDefaultMentionsEnabled
-  }, [isDefaultMentionsEnabled])
-
-  // Initialize toggle state for the current topic
-  useEffect(() => {
-    const cacheKey = `${assistant.id}-${topic.id}`
-    const cached = _defaultMentionsToggleCache[cacheKey]
-
-    if (cached !== undefined) {
-      setIsDefaultMentionsEnabledState(cached)
-    } else {
-      // Default to assistant config setting
-      setIsDefaultMentionsEnabledState(assistant.enableDefaultModelMentions !== false)
-    }
-  }, [topic.id, assistant.id, assistant.enableDefaultModelMentions])
-
-  // Save toggle state to cache when topic changes
-  useEffect(() => {
-    return () => {
-      const cacheKey = `${assistant.id}-${topic.id}`
-      _defaultMentionsToggleCache[cacheKey] = defaultMentionsToggleRef.current
-    }
-  }, [assistant.id, topic.id])
 
   const isVisionSupported = useMemo(
     () =>
@@ -275,77 +199,6 @@
         })
       })
 
-<<<<<<< HEAD
-  const inputEmpty = isEmpty(text.trim()) && files.length === 0
-
-  _text = text
-  _files = files
-
-  useEffect(() => {
-    // 利用useEffect清理函数在卸载组件时更新状态缓存
-    return () => {
-      if (manualMentionUpdateRef.current) {
-        _mentionedModelsCache[assistant.id] = mentionedModelsRef.current
-      } else {
-        delete _mentionedModelsCache[assistant.id]
-      }
-    }
-  }, [assistant.defaultModels, assistant.id])
-
-  useEffect(() => {
-    const cached = _mentionedModelsCache[assistant.id]
-    if (cached !== undefined) {
-      manualMentionUpdateRef.current = true
-      setMentionedModelsState(cached)
-    } else {
-      manualMentionUpdateRef.current = false
-      const defaultModels = assistant.enableDefaultModelMentions !== false ? (assistant.defaultModels ?? []) : []
-      setMentionedModelsState(defaultModels)
-    }
-  }, [assistant.defaultModels, assistant.id, assistant.enableDefaultModelMentions])
-
-  useEffect(() => {
-    if (manualMentionUpdateRef.current) {
-      return
-    }
-    const defaults = assistant.enableDefaultModelMentions !== false ? (assistant.defaultModels ?? []) : []
-    if (!areModelListsEqual(defaults, mentionedModelsRef.current)) {
-      delete _mentionedModelsCache[assistant.id]
-      manualMentionUpdateRef.current = false
-      setMentionedModelsState(defaults)
-    }
-  }, [assistant.defaultModels, assistant.id, assistant.enableDefaultModelMentions])
-
-  useEffect(() => {
-    if (manualMentionUpdateRef.current) {
-      _mentionedModelsCache[assistant.id] = mentionedModels
-    } else {
-      delete _mentionedModelsCache[assistant.id]
-    }
-  }, [assistant.id, mentionedModels])
-
-  const focusTextarea = useCallback(() => {
-    textareaRef.current?.focus()
-  }, [])
-
-  const resizeTextArea = useCallback(
-    (force: boolean = false) => {
-      const textArea = textareaRef.current?.resizableTextArea?.textArea
-      if (textArea) {
-        // 如果已经手动设置了高度,则不自动调整
-        if (textareaHeight && !force) {
-          return
-        }
-        if (textArea?.scrollHeight) {
-          textArea.style.height = Math.min(textArea.scrollHeight, 400) + 'px'
-        }
-      }
-    },
-    [textareaHeight]
-  )
-
-=======
->>>>>>> d6e7ce33
   const sendMessage = useCallback(async () => {
     if (checkRateLimit(assistant)) {
       return
@@ -399,94 +252,7 @@
     }
   }, [config.showTokenCount, contextCount, estimateTokenCount, showInputEstimatedTokens])
 
-<<<<<<< HEAD
-      if (event.shiftKey) {
-        return
-      }
-
-      event.preventDefault()
-      const textArea = textareaRef.current?.resizableTextArea?.textArea
-      if (textArea) {
-        const start = textArea.selectionStart
-        const end = textArea.selectionEnd
-        const text = textArea.value
-        const newText = text.substring(0, start) + '\n' + text.substring(end)
-
-        // update text by setState, not directly modify textarea.value
-        setText(newText)
-
-        // set cursor position in the next render cycle
-        setTimeoutTimer(
-          'handleKeyDown',
-          () => {
-            textArea.selectionStart = textArea.selectionEnd = start + 1
-            onInput() // trigger resizeTextArea
-          },
-          0
-        )
-      }
-    }
-
-    if (event.key === 'Backspace' && text.length === 0 && files.length > 0) {
-      setFiles((prev) => prev.slice(0, -1))
-      return event.preventDefault()
-    }
-  }
-
-  const addNewTopic = useCallback(async () => {
-    await modelGenerating()
-
-    const topic = getDefaultTopic(assistant.id)
-
-    await db.topics.add({ id: topic.id, messages: [] })
-
-    // Clear previous state
-    // Reset to assistant default model
-    assistant.defaultModel && setModel(assistant.defaultModel)
-
-    // Clear mentioned models cache and reset to defaults
-    delete _mentionedModelsCache[assistant.id]
-    manualMentionUpdateRef.current = false
-    const defaultModels = assistant.enableDefaultModelMentions !== false ? (assistant.defaultModels ?? []) : []
-    setMentionedModelsState(defaultModels)
-
-    // Reset toggle state for new topic
-    const newTopicCacheKey = `${assistant.id}-${topic.id}`
-    delete _defaultMentionsToggleCache[newTopicCacheKey]
-    setIsDefaultMentionsEnabledState(assistant.enableDefaultModelMentions !== false)
-
-    addTopic(topic)
-    setActiveTopic(topic)
-
-    setTimeoutTimer('addNewTopic', () => EventEmitter.emit(EVENT_NAMES.SHOW_TOPIC_SIDEBAR), 0)
-  }, [
-    addTopic,
-    assistant.defaultModel,
-    assistant.defaultModels,
-    assistant.enableDefaultModelMentions,
-    assistant.id,
-    setActiveTopic,
-    setModel,
-    setTimeoutTimer
-  ])
-
-  const onQuote = useCallback(
-    (text: string) => {
-      const quotedText = formatQuotedText(text)
-      setText((prevText) => {
-        const newText = prevText ? `${prevText}\n${quotedText}\n` : `${quotedText}\n`
-        setTimeoutTimer('onQuote', () => resizeTextArea(), 0)
-        return newText
-      })
-      focusTextarea()
-    },
-    [focusTextarea, setTimeoutTimer, resizeTextArea]
-  )
-
-  const onPause = async () => {
-=======
   const onPause = useCallback(async () => {
->>>>>>> d6e7ce33
     await pauseMessages()
   }, [pauseMessages])
 
@@ -508,67 +274,8 @@
     EventEmitter.emit(EVENT_NAMES.NEW_CONTEXT)
   }, [loading, onPause])
 
-<<<<<<< HEAD
-  const toggleDefaultMentions = useCallback(() => {
-    setIsDefaultMentionsEnabledState((prev) => {
-      const newValue = !prev
-
-      if (newValue) {
-        // Enable: restore default models and sync assistant setting
-        manualMentionUpdateRef.current = false
-        const defaultModels = assistant.defaultModels ?? []
-        setMentionedModelsState(defaultModels)
-      } else {
-        // Disable: clear mentioned models
-        manualMentionUpdateRef.current = false
-        setMentionedModelsState([])
-      }
-
-      updateAssistant({ enableDefaultModelMentions: newValue })
-
-      return newValue
-    })
-  }, [assistant.defaultModels, updateAssistant])
-
-  const onInput = () => !expanded && resizeTextArea()
-
-  const onChange = useCallback(
-    (e: React.ChangeEvent<HTMLTextAreaElement>) => {
-      const newText = e.target.value
-      setText(newText)
-
-      const prevText = prevTextRef.current
-      const isDeletion = newText.length < prevText.length
-
-      const textArea = textareaRef.current?.resizableTextArea?.textArea
-      const cursorPosition = textArea?.selectionStart ?? newText.length
-      const lastSymbol = newText[cursorPosition - 1]
-      const previousChar = newText[cursorPosition - 2]
-      const isCursorAtTextStart = cursorPosition <= 1
-      const hasValidTriggerBoundary = previousChar === ' ' || isCursorAtTextStart
-
-      const openRootPanelAt = (position: number) => {
-        const quickPanelMenu =
-          inputbarToolsRef.current?.getQuickPanelMenu({
-            text: newText,
-            translate
-          }) || []
-
-        quickPanel.open({
-          title: t('settings.quickPanel.title'),
-          list: quickPanelMenu,
-          symbol: QuickPanelReservedSymbol.Root,
-          triggerInfo: {
-            type: 'input',
-            position,
-            originalText: newText
-          }
-        })
-      }
-=======
   const addNewTopic = useCallback(async () => {
     const newTopic = getDefaultTopic(assistant.id)
->>>>>>> d6e7ce33
 
     await db.topics.add({ id: newTopic.id, messages: [] })
 
@@ -706,113 +413,6 @@
     return null
   }
 
-<<<<<<< HEAD
-  return (
-    <NarrowLayout style={{ width: '100%' }}>
-      <Container
-        onDragOver={handleDragOver}
-        onDrop={handleDrop}
-        onDragEnter={handleDragEnter}
-        onDragLeave={handleDragLeave}
-        className="inputbar">
-        <QuickPanelView setInputText={setText} />
-        <InputBarContainer
-          id="inputbar"
-          className={classNames('inputbar-container', inputFocus && 'focus', isFileDragging && 'file-dragging')}
-          ref={containerRef}>
-          {files.length > 0 && (
-            <AttachmentPreview files={files} setFiles={setFiles} onAttachmentContextMenu={appendTxtContentToInput} />
-          )}
-          {selectedKnowledgeBases.length > 0 && (
-            <KnowledgeBaseInput
-              selectedKnowledgeBases={selectedKnowledgeBases}
-              onRemoveKnowledgeBase={handleRemoveKnowledgeBase}
-            />
-          )}
-          {mentionedModels.length > 0 && (
-            <MentionModelsInput selectedModels={mentionedModels} onRemoveModel={handleRemoveModel} />
-          )}
-          <Textarea
-            value={text}
-            onChange={onChange}
-            onKeyDown={handleKeyDown}
-            placeholder={isTranslating ? t('chat.input.translating') : placeholderText}
-            autoFocus
-            variant="borderless"
-            spellCheck={enableSpellCheck}
-            rows={2}
-            autoSize={textareaHeight ? false : { minRows: 2, maxRows: 20 }}
-            ref={textareaRef}
-            style={{
-              fontSize,
-              minHeight: textareaHeight ? `${textareaHeight}px` : '30px'
-            }}
-            styles={{ textarea: TextareaStyle }}
-            onFocus={(e: React.FocusEvent<HTMLTextAreaElement>) => {
-              setInputFocus(true)
-              // 记录当前聚焦的组件
-              PasteService.setLastFocusedComponent('inputbar')
-              if (e.target.value.length === 0) {
-                e.target.setSelectionRange(0, 0)
-              }
-            }}
-            onBlur={() => setInputFocus(false)}
-            onInput={onInput}
-            disabled={searching}
-            onPaste={(e) => onPaste(e.nativeEvent)}
-            onClick={() => {
-              searching && dispatch(setSearching(false))
-              quickPanel.close()
-            }}
-          />
-          <DragHandle onMouseDown={handleDragStart}>
-            <HolderOutlined />
-          </DragHandle>
-          <Toolbar>
-            <InputbarTools
-              ref={inputbarToolsRef}
-              assistantId={assistant.id}
-              model={model}
-              files={files}
-              extensions={supportedExts}
-              setFiles={setFiles}
-              setText={setText}
-              resizeTextArea={resizeTextArea}
-              selectedKnowledgeBases={selectedKnowledgeBases}
-              setSelectedKnowledgeBases={setSelectedKnowledgeBases}
-              mentionedModels={mentionedModels}
-              setMentionedModels={setMentionedModels}
-              couldAddImageFile={couldAddImageFile}
-              isExpanded={isExpanded}
-              onToggleExpanded={onToggleExpanded}
-              addNewTopic={addNewTopic}
-              clearTopic={clearTopic}
-              onNewContext={onNewContext}
-              isDefaultMentionsEnabled={isDefaultMentionsEnabled}
-              onToggleDefaultMentions={toggleDefaultMentions}
-            />
-            <ToolbarMenu>
-              <TokenCount
-                estimateTokenCount={estimateTokenCount}
-                inputTokenCount={inputTokenCount}
-                contextCount={contextCount}
-                onClick={onNewContext}
-              />
-              <TranslateButton text={text} onTranslated={onTranslated} isLoading={isTranslating} />
-              <SendMessageButton sendMessage={sendMessage} disabled={inputEmpty} />
-              {loading && (
-                <Tooltip placement="top" title={t('chat.input.pause')} mouseLeaveDelay={0} arrow>
-                  <ActionIconButton onClick={onPause} style={{ marginRight: -2 }}>
-                    <CirclePause size={20} color="var(--color-error)" />
-                  </ActionIconButton>
-                </Tooltip>
-              )}
-            </ToolbarMenu>
-          </Toolbar>
-        </InputBarContainer>
-      </Container>
-    </NarrowLayout>
-=======
   // topContent: 所有顶部预览内容
   const topContent = (
     <>
@@ -827,7 +427,6 @@
         <MentionModelsInput selectedModels={mentionedModels} onRemoveModel={handleRemoveModel} />
       )}
     </>
->>>>>>> d6e7ce33
   )
 
   // leftToolbar: 左侧工具栏
