import { loggerService } from '@logger'
import {
  DEFAULT_CONTEXTCOUNT,
  DEFAULT_MAX_TOKENS,
  DEFAULT_TEMPERATURE,
  MAX_CONTEXT_COUNT,
  UNLIMITED_CONTEXT_COUNT
} from '@renderer/config/constant'
import { isQwenMTModel } from '@renderer/config/models'
import { CHERRYAI_PROVIDER } from '@renderer/config/providers'
import { UNKNOWN } from '@renderer/config/translate'
import { getStoreProviders } from '@renderer/hooks/useStore'
import i18n from '@renderer/i18n'
import store from '@renderer/store'
import { addAssistant } from '@renderer/store/assistants'
import type {
  Assistant,
  AssistantPreset,
  AssistantSettings,
  Model,
  Provider,
  Topic,
  TranslateAssistant,
  TranslateLanguage
} from '@renderer/types'
import { uuid } from '@renderer/utils'

const logger = loggerService.withContext('AssistantService')

export const DEFAULT_ASSISTANT_SETTINGS: AssistantSettings = {
  temperature: DEFAULT_TEMPERATURE,
  enableTemperature: true,
  contextCount: DEFAULT_CONTEXTCOUNT,
  enableMaxTokens: false,
  maxTokens: 0,
  streamOutput: true,
  topP: 1,
  enableTopP: false,
  toolUseMode: 'prompt',
  customParameters: []
}

export function getDefaultAssistant(): Assistant {
  return {
    id: 'default',
    name: i18n.t('chat.default.name'),
    emoji: '😀',
    prompt: '',
    topics: [getDefaultTopic('default')],
    messages: [],
    type: 'assistant',
    defaultModels: [],
<<<<<<< HEAD
=======
    enableDefaultModelMentions: true,
>>>>>>> b2c4062a
    regularPhrases: [], // Added regularPhrases
    settings: DEFAULT_ASSISTANT_SETTINGS
  }
}

export function getDefaultTranslateAssistant(targetLanguage: TranslateLanguage, text: string): TranslateAssistant {
  const model = getTranslateModel()
  const assistant: Assistant = getDefaultAssistant()

  if (!model) {
    logger.error('No translate model')
    throw new Error(i18n.t('translate.error.not_configured'))
  }

  if (targetLanguage.langCode === UNKNOWN.langCode) {
    logger.error('Unknown target language', targetLanguage)
    throw new Error('Unknown target language')
  }

  const settings = {
    temperature: 0.7
  }

  const getTranslateContent = (model: Model, text: string, targetLanguage: TranslateLanguage): string => {
    if (isQwenMTModel(model)) {
      return text // QwenMT models handle raw text directly
    }

    return store
      .getState()
      .settings.translateModelPrompt.replaceAll('{{target_language}}', targetLanguage.value)
      .replaceAll('{{text}}', text)
  }

  const content = getTranslateContent(model, text, targetLanguage)
  const translateAssistant = {
    ...assistant,
    model,
    settings,
    prompt: '',
    targetLanguage,
    content
  } satisfies TranslateAssistant
  return translateAssistant
}

export function getDefaultAssistantSettings() {
  return store.getState().assistants.defaultAssistant.settings
}

export function getDefaultTopic(assistantId: string): Topic {
  return {
    id: uuid(),
    assistantId,
    createdAt: new Date().toISOString(),
    updatedAt: new Date().toISOString(),
    name: i18n.t('chat.default.topic.name'),
    messages: [],
    isNameManuallyEdited: false
  }
}

export function getDefaultProvider() {
  return getProviderByModel(getDefaultModel())
}

export function getDefaultModel() {
  return store.getState().llm.defaultModel
}

export function getQuickModel() {
  return store.getState().llm.quickModel
}

export function getTranslateModel() {
  return store.getState().llm.translateModel
}

export function getAssistantProvider(assistant: Assistant): Provider {
  const providers = getStoreProviders()
  const provider = providers.find((p) => p.id === assistant.model?.provider)
  return provider || getDefaultProvider()
}

// FIXME: This function fails in silence.
// TODO: Refactor it to make it return exactly valid value or null, and update all usage.
export function getProviderByModel(model?: Model): Provider {
  const providers = getStoreProviders()
  const provider = providers.find((p) => p.id === model?.provider)

  if (!provider) {
    const defaultProvider = providers.find((p) => p.id === getDefaultModel()?.provider)
    return defaultProvider || CHERRYAI_PROVIDER || providers[0]
  }

  return provider
}

// FIXME: This function may return undefined but as Provider
export function getProviderByModelId(modelId?: string) {
  const providers = getStoreProviders()
  const _modelId = modelId || getDefaultModel().id
  return providers.find((p) => p.models.find((m) => m.id === _modelId)) as Provider
}

export const getAssistantSettings = (assistant: Assistant): AssistantSettings => {
  const contextCount = assistant?.settings?.contextCount ?? DEFAULT_CONTEXTCOUNT
  const getAssistantMaxTokens = () => {
    if (assistant.settings?.enableMaxTokens) {
      const maxTokens = assistant.settings.maxTokens
      if (typeof maxTokens === 'number') {
        return maxTokens > 0 ? maxTokens : DEFAULT_MAX_TOKENS
      }
      return DEFAULT_MAX_TOKENS
    }
    return undefined
  }

  return {
    contextCount: contextCount === MAX_CONTEXT_COUNT ? UNLIMITED_CONTEXT_COUNT : contextCount,
    temperature: assistant?.settings?.temperature ?? DEFAULT_TEMPERATURE,
    enableTemperature: assistant?.settings?.enableTemperature ?? true,
    topP: assistant?.settings?.topP ?? 1,
    enableTopP: assistant?.settings?.enableTopP ?? false,
    enableMaxTokens: assistant?.settings?.enableMaxTokens ?? false,
    maxTokens: getAssistantMaxTokens(),
    streamOutput: assistant?.settings?.streamOutput ?? true,
    toolUseMode: assistant?.settings?.toolUseMode ?? 'prompt',
    defaultModel: assistant?.defaultModel ?? undefined,
    reasoning_effort: assistant?.settings?.reasoning_effort ?? undefined,
    customParameters: assistant?.settings?.customParameters ?? []
  }
}

export function getAssistantById(id: string) {
  const assistants = store.getState().assistants.assistants
  return assistants.find((a) => a.id === id)
}

export async function createAssistantFromAgent(agent: AssistantPreset) {
  const assistantId = uuid()
  const topic = getDefaultTopic(assistantId)

  const assistant: Assistant = {
    ...agent,
    id: assistantId,
    name: agent.name,
    emoji: agent.emoji,
    topics: [topic],
    model: agent.defaultModel,
    defaultModels: agent.defaultModels,
    type: 'assistant',
    regularPhrases: agent.regularPhrases || [], // Ensured regularPhrases
    settings: agent.settings || DEFAULT_ASSISTANT_SETTINGS
  }

  store.dispatch(addAssistant(assistant))

  window.toast.success(i18n.t('message.assistant.added.content'))

  return assistant
}<|MERGE_RESOLUTION|>--- conflicted
+++ resolved
@@ -50,10 +50,7 @@
     messages: [],
     type: 'assistant',
     defaultModels: [],
-<<<<<<< HEAD
-=======
     enableDefaultModelMentions: true,
->>>>>>> b2c4062a
     regularPhrases: [], // Added regularPhrases
     settings: DEFAULT_ASSISTANT_SETTINGS
   }
