--- conflicted
+++ resolved
@@ -37,11 +37,8 @@
   model?: Model
   defaultModel?: Model
   defaultModels?: Model[]
-<<<<<<< HEAD
-=======
   enableDefaultModelMentions?: boolean
   // This field should be considered as not Partial and not optional in v2
->>>>>>> b2c4062a
   settings?: Partial<AssistantSettings>
   messages?: AssistantMessage[]
   /** enableWebSearch 代表使用模型内置网络搜索功能 */
@@ -55,7 +52,6 @@
   regularPhrases?: QuickPhrase[] // Added for regular phrase
   tags?: string[] // 助手标签
   enableMemory?: boolean
-  enableDefaultModelMentions?: boolean
   // for translate. 更好的做法是定义base assistant，把 Assistant 作为多种不同定义 assistant 的联合类型，但重构代价太大
   content?: string
   targetLanguage?: TranslateLanguage
