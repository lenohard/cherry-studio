import { loggerService } from '@logger'
import { nanoid } from '@reduxjs/toolkit'
import { DEFAULT_CONTEXTCOUNT, DEFAULT_TEMPERATURE, isMac } from '@renderer/config/constant'
import { DEFAULT_MIN_APPS } from '@renderer/config/minapps'
import {
  glm45FlashModel,
  isFunctionCallingModel,
  isNotSupportedTextDelta,
  SYSTEM_MODELS
} from '@renderer/config/models'
import { BUILTIN_OCR_PROVIDERS, BUILTIN_OCR_PROVIDERS_MAP, DEFAULT_OCR_PROVIDER } from '@renderer/config/ocr'
import { TRANSLATE_PROMPT } from '@renderer/config/prompts'
import {
  isSupportArrayContentProvider,
  isSupportDeveloperRoleProvider,
  isSupportStreamOptionsProvider,
  SYSTEM_PROVIDERS
} from '@renderer/config/providers'
import { DEFAULT_SIDEBAR_ICONS } from '@renderer/config/sidebar'
import db from '@renderer/databases'
import i18n from '@renderer/i18n'
import { DEFAULT_ASSISTANT_SETTINGS } from '@renderer/services/AssistantService'
import { defaultPreprocessProviders } from '@renderer/store/preprocess'
import type {
  Assistant,
  BuiltinOcrProvider,
  Model,
  Provider,
  ProviderApiOptions,
  TranslateLanguageCode,
  WebSearchProvider
} from '@renderer/types'
import { isBuiltinMCPServer, isSystemProvider, SystemProviderIds } from '@renderer/types'
import { getDefaultGroupName, getLeadingEmoji, runAsyncFunction, uuid } from '@renderer/utils'
import { defaultByPassRules, UpgradeChannel } from '@shared/config/constant'
import { isEmpty } from 'lodash'
import { createMigrate } from 'redux-persist'

import type { RootState } from '.'
import { DEFAULT_TOOL_ORDER, DEFAULT_TOOL_ORDER_BY_SCOPE } from './inputTools'
import { initialState as llmInitialState, moveProvider } from './llm'
import { mcpSlice } from './mcp'
import { initialState as notesInitialState } from './note'
import { defaultActionItems } from './selectionStore'
import { initialState as settingsInitialState } from './settings'
import { initialState as shortcutsInitialState } from './shortcuts'
import { defaultWebSearchProviders } from './websearch'

const logger = loggerService.withContext('Migrate')

// remove logo base64 data to reduce the size of the state
function removeMiniAppIconsFromState(state: RootState) {
  if (state.minapps) {
    state.minapps.enabled = state.minapps.enabled.map((app) => ({
      ...app,
      logo: undefined
    }))
    state.minapps.disabled = state.minapps.disabled.map((app) => ({
      ...app,
      logo: undefined
    }))
    state.minapps.pinned = state.minapps.pinned.map((app) => ({
      ...app,
      logo: undefined
    }))
  }
}

function removeMiniAppFromState(state: RootState, id: string) {
  if (state.minapps) {
    state.minapps.pinned = state.minapps.pinned.filter((app) => app.id !== id)
    state.minapps.enabled = state.minapps.enabled.filter((app) => app.id !== id)
    state.minapps.disabled = state.minapps.disabled.filter((app) => app.id !== id)
  }
}

function addMiniApp(state: RootState, id: string) {
  if (state.minapps) {
    const app = DEFAULT_MIN_APPS.find((app) => app.id === id)
    if (app) {
      if (!state.minapps.enabled.find((app) => app.id === id)) {
        state.minapps.enabled.push(app)
      }
    }
  }
}

// add provider to state
function addProvider(state: RootState, id: string) {
  if (!state.llm.providers.find((p) => p.id === id)) {
    const _provider = SYSTEM_PROVIDERS.find((p) => p.id === id)
    if (_provider) {
      state.llm.providers.push(_provider)
    }
  }
}

// Fix missing provider
function fixMissingProvider(state: RootState) {
  SYSTEM_PROVIDERS.forEach((p) => {
    if (!state.llm.providers.find((provider) => provider.id === p.id)) {
      state.llm.providers.push(p)
    }
  })
}

// add ocr provider
function addOcrProvider(state: RootState, provider: BuiltinOcrProvider) {
  if (!state.ocr.providers.find((p) => p.id === provider.id)) {
    state.ocr.providers.push(provider)
  }
}

function updateProvider(state: RootState, id: string, provider: Partial<Provider>) {
  if (state.llm.providers) {
    const index = state.llm.providers.findIndex((p) => p.id === id)
    if (index !== -1) {
      state.llm.providers[index] = {
        ...state.llm.providers[index],
        ...provider
      }
    }
  }
}

function addWebSearchProvider(state: RootState, id: string) {
  if (state.websearch && state.websearch.providers) {
    if (!state.websearch.providers.find((p) => p.id === id)) {
      const provider = defaultWebSearchProviders.find((p) => p.id === id)
      if (provider) {
        // Prevent mutating read only property of object
        // Otherwise, it will cause the error: Cannot assign to read only property 'apiKey' of object '#<Object>'
        state.websearch.providers.push({ ...provider })
      }
    }
  }
}

function updateWebSearchProvider(state: RootState, provider: Partial<WebSearchProvider>) {
  if (state.websearch && state.websearch.providers) {
    const index = state.websearch.providers.findIndex((p) => p.id === provider.id)
    if (index !== -1) {
      state.websearch.providers[index] = {
        ...state.websearch.providers[index],
        ...provider
      }
    }
  }
}

function addSelectionAction(state: RootState, id: string) {
  if (state.selectionStore && state.selectionStore.actionItems) {
    if (!state.selectionStore.actionItems.some((item) => item.id === id)) {
      const action = defaultActionItems.find((item) => item.id === id)
      if (action) {
        state.selectionStore.actionItems.push(action)
      }
    }
  }
}

/**
 * Add shortcuts(ids from shortcutsInitialState) after the shortcut(afterId)
 * if afterId is 'first', add to the first
 * if afterId is 'last', add to the last
 */
function addShortcuts(state: RootState, ids: string[], afterId: string) {
  const defaultShortcuts = shortcutsInitialState.shortcuts

  // 确保 state.shortcuts 存在
  if (!state.shortcuts) {
    return
  }

  // 从 defaultShortcuts 中找到要添加的快捷键
  const shortcutsToAdd = defaultShortcuts.filter((shortcut) => ids.includes(shortcut.key))

  // 过滤掉已经存在的快捷键
  const existingKeys = state.shortcuts.shortcuts.map((s) => s.key)
  const newShortcuts = shortcutsToAdd.filter((shortcut) => !existingKeys.includes(shortcut.key))

  if (newShortcuts.length === 0) {
    return
  }

  if (afterId === 'first') {
    // 添加到最前面
    state.shortcuts.shortcuts.unshift(...newShortcuts)
  } else if (afterId === 'last') {
    // 添加到最后面
    state.shortcuts.shortcuts.push(...newShortcuts)
  } else {
    // 添加到指定快捷键后面
    const afterIndex = state.shortcuts.shortcuts.findIndex((shortcut) => shortcut.key === afterId)
    if (afterIndex !== -1) {
      state.shortcuts.shortcuts.splice(afterIndex + 1, 0, ...newShortcuts)
    } else {
      // 如果找不到指定的快捷键，则添加到最后
      state.shortcuts.shortcuts.push(...newShortcuts)
    }
  }
}

// add preprocess provider
function addPreprocessProviders(state: RootState, id: string) {
  if (state.preprocess && state.preprocess.providers) {
    if (!state.preprocess.providers.find((p) => p.id === id)) {
      const provider = defaultPreprocessProviders.find((p) => p.id === id)
      if (provider) {
        state.preprocess.providers.push({ ...provider })
      }
    }
  }
}

const migrateConfig = {
  '2': (state: RootState) => {
    try {
      addProvider(state, 'yi')
      return state
    } catch (error) {
      return state
    }
  },
  '3': (state: RootState) => {
    try {
      addProvider(state, 'zhipu')
      return state
    } catch (error) {
      return state
    }
  },
  '4': (state: RootState) => {
    try {
      addProvider(state, 'ollama')
      return state
    } catch (error) {
      return state
    }
  },
  '5': (state: RootState) => {
    try {
      addProvider(state, 'moonshot')
      return state
    } catch (error) {
      return state
    }
  },
  '6': (state: RootState) => {
    try {
      addProvider(state, 'openrouter')
      return state
    } catch (error) {
      return state
    }
  },
  '7': (state: RootState) => {
    try {
      return {
        ...state,
        settings: {
          ...state.settings,
          language: navigator.language
        }
      }
    } catch (error) {
      return state
    }
  },
  '8': (state: RootState) => {
    try {
      const fixAssistantName = (assistant: Assistant) => {
        // 2025/07/25 这俩键早没了，从远古版本迁移包出错的
        if (isEmpty(assistant.name)) {
          assistant.name = i18n.t('chat.default.name')
        }

        assistant.topics = assistant.topics.map((topic) => {
          if (isEmpty(topic.name)) {
            topic.name = i18n.t('chat.default.topic.name')
          }
          return topic
        })

        return assistant
      }

      return {
        ...state,
        assistants: {
          ...state.assistants,
          defaultAssistant: fixAssistantName(state.assistants.defaultAssistant),
          assistants: state.assistants.assistants.map((assistant) => fixAssistantName(assistant))
        }
      }
    } catch (error) {
      return state
    }
  },
  '9': (state: RootState) => {
    try {
      return {
        ...state,
        llm: {
          ...state.llm,
          providers: state.llm.providers.map((provider) => {
            if (provider.id === 'zhipu' && provider.models[0] && provider.models[0].id === 'llama3-70b-8192') {
              provider.models = SYSTEM_MODELS.zhipu
            }
            return provider
          })
        }
      }
    } catch (error) {
      return state
    }
  },
  '10': (state: RootState) => {
    try {
      addProvider(state, 'baichuan')
      return state
    } catch (error) {
      return state
    }
  },
  '11': (state: RootState) => {
    try {
      addProvider(state, 'dashscope')
      addProvider(state, 'anthropic')
      return state
    } catch (error) {
      return state
    }
  },
  '12': (state: RootState) => {
    try {
      addProvider(state, 'aihubmix')
      return state
    } catch (error) {
      return state
    }
  },
  '13': (state: RootState) => {
    try {
      return {
        ...state,
        assistants: {
          ...state.assistants,
          defaultAssistant: {
            ...state.assistants.defaultAssistant,
            name: ['Default Assistant', '默认助手'].includes(state.assistants.defaultAssistant.name)
              ? i18n.t('settings.assistant.label')
              : state.assistants.defaultAssistant.name
          }
        }
      }
    } catch (error) {
      return state
    }
  },
  '14': (state: RootState) => {
    try {
      return {
        ...state,
        settings: {
          ...state.settings,
          showAssistants: true,
          proxyUrl: undefined
        }
      }
    } catch (error) {
      return state
    }
  },
  '15': (state: RootState) => {
    try {
      return {
        ...state,
        settings: {
          ...state.settings,
          userName: '',
          showMessageDivider: true
        }
      }
    } catch (error) {
      return state
    }
  },
  '16': (state: RootState) => {
    try {
      return {
        ...state,
        settings: {
          ...state.settings,
          messageFont: 'system',
          showInputEstimatedTokens: false
        }
      }
    } catch (error) {
      return state
    }
  },
  '17': (state: RootState) => {
    try {
      return {
        ...state,
        settings: {
          ...state.settings,
          theme: 'auto'
        }
      }
    } catch (error) {
      return state
    }
  },
  '19': (state: RootState) => {
    try {
      return {
        ...state,
        agents: {
          agents: []
        },
        llm: {
          ...state.llm,
          settings: {
            ollama: {
              keepAliveTime: 5
            }
          }
        }
      }
    } catch (error) {
      return state
    }
  },
  '20': (state: RootState) => {
    try {
      return {
        ...state,
        settings: {
          ...state.settings,
          fontSize: 14
        }
      }
    } catch (error) {
      return state
    }
  },
  '21': (state: RootState) => {
    try {
      addProvider(state, 'gemini')
      addProvider(state, 'stepfun')
      addProvider(state, 'doubao')
      return state
    } catch (error) {
      return state
    }
  },
  '22': (state: RootState) => {
    try {
      addProvider(state, 'minimax')
      return state
    } catch (error) {
      return state
    }
  },
  '23': (state: RootState) => {
    try {
      return {
        ...state,
        settings: {
          ...state.settings,
          showTopics: true,
          windowStyle: 'transparent'
        }
      }
    } catch (error) {
      return state
    }
  },
  '24': (state: RootState) => {
    try {
      return {
        ...state,
        assistants: {
          ...state.assistants,
          assistants: state.assistants.assistants.map((assistant) => ({
            ...assistant,
            topics: assistant.topics.map((topic) => ({
              ...topic,
              createdAt: new Date().toISOString(),
              updatedAt: new Date().toISOString()
            }))
          }))
        },
        settings: {
          ...state.settings,
          topicPosition: 'right'
        }
      }
    } catch (error) {
      return state
    }
  },
  '25': (state: RootState) => {
    try {
      addProvider(state, 'github')
      return state
    } catch (error) {
      return state
    }
  },
  '26': (state: RootState) => {
    try {
      addProvider(state, 'ocoolai')
      return state
    } catch (error) {
      return state
    }
  },
  '27': (state: RootState) => {
    try {
      return {
        ...state,
        settings: {
          ...state.settings,
          renderInputMessageAsMarkdown: true
        }
      }
    } catch (error) {
      return state
    }
  },
  '28': (state: RootState) => {
    try {
      addProvider(state, 'together')
      addProvider(state, 'fireworks')
      addProvider(state, 'zhinao')
      addProvider(state, 'hunyuan')
      addProvider(state, 'nvidia')
      return state
    } catch (error) {
      return state
    }
  },
  '29': (state: RootState) => {
    try {
      return {
        ...state,
        assistants: {
          ...state.assistants,
          assistants: state.assistants.assistants.map((assistant) => {
            assistant.topics = assistant.topics.map((topic) => ({
              ...topic,
              assistantId: assistant.id
            }))
            return assistant
          })
        }
      }
    } catch (error) {
      return state
    }
  },
  '30': (state: RootState) => {
    try {
      addProvider(state, 'azure-openai')
      return state
    } catch (error) {
      return state
    }
  },
  '31': (state: RootState) => {
    try {
      return {
        ...state,
        llm: {
          ...state.llm,
          providers: state.llm.providers.map((provider) => {
            if (provider.id === 'azure-openai') {
              provider.models = provider.models.map((model) => ({
                ...model,
                provider: 'azure-openai'
              }))
            }
            return provider
          })
        }
      }
    } catch (error) {
      return state
    }
  },
  '32': (state: RootState) => {
    try {
      addProvider(state, 'hunyuan')
      return state
    } catch (error) {
      return state
    }
  },
  '33': (state: RootState) => {
    try {
      state.assistants.defaultAssistant.type = 'assistant'

      // @ts-ignore
      state.agents.agents.forEach((agent) => {
        agent.type = 'agent'
        // @ts-ignore eslint-disable-next-line
        delete agent.group
      })

      return {
        ...state,
        assistants: {
          ...state.assistants,
          assistants: [...state.assistants.assistants].map((assistant) => {
            // @ts-ignore eslint-disable-next-line
            delete assistant.group
            return {
              ...assistant,
              id: assistant.id.length === 36 ? assistant.id : uuid(),
              type: assistant.type === 'system' ? assistant.type : 'assistant'
            }
          })
        }
      }
    } catch (error) {
      return state
    }
  },
  '34': (state: RootState) => {
    try {
      state.assistants.assistants.forEach((assistant) => {
        assistant.topics.forEach((topic) => {
          topic.assistantId = assistant.id
          runAsyncFunction(async () => {
            const _topic = await db.topics.get(topic.id)
            if (_topic) {
              const messages = (_topic?.messages || []).map((message) => ({
                ...message,
                assistantId: assistant.id
              }))
              db.topics.put({ ..._topic, messages }, topic.id)
            }
          })
        })
      })
      return state
    } catch (error) {
      return state
    }
  },
  '35': (state: RootState) => {
    try {
      state.settings.mathEngine = 'KaTeX'
      return state
    } catch (error) {
      return state
    }
  },
  '36': (state: RootState) => {
    try {
      state.settings.topicPosition = 'left'
      return state
    } catch (error) {
      return state
    }
  },
  '37': (state: RootState) => {
    try {
      state.settings.messageStyle = 'plain'
      return state
    } catch (error) {
      return state
    }
  },
  '38': (state: RootState) => {
    try {
      addProvider(state, 'grok')
      addProvider(state, 'hyperbolic')
      addProvider(state, 'mistral')
      return state
    } catch (error) {
      return state
    }
  },
  '39': (state: RootState) => {
    try {
      // @ts-ignore eslint-disable-next-line
      state.settings.codeStyle = 'auto'
      return state
    } catch (error) {
      return state
    }
  },
  '40': (state: RootState) => {
    try {
      state.settings.tray = true
      return state
    } catch (error) {
      return state
    }
  },
  '41': (state: RootState) => {
    try {
      state.llm.providers.forEach((provider) => {
        if (provider.id === 'gemini') {
          provider.type = 'gemini'
        } else if (provider.id === 'anthropic') {
          provider.type = 'anthropic'
        } else {
          provider.type = 'openai'
        }
      })
      return state
    } catch (error) {
      return state
    }
  },
  '42': (state: RootState) => {
    try {
      state.settings.proxyMode = state.settings.proxyUrl ? 'custom' : 'none'
      return state
    } catch (error) {
      return state
    }
  },
  '43': (state: RootState) => {
    try {
      if (state.settings.proxyMode === 'none') {
        state.settings.proxyMode = 'system'
      }
      return state
    } catch (error) {
      return state
    }
  },
  '44': (state: RootState) => {
    try {
      state.settings.translateModelPrompt = TRANSLATE_PROMPT
      return state
    } catch (error) {
      return state
    }
  },
  '45': (state: RootState) => {
    state.settings.enableTopicNaming = true
    return state
  },
  '46': (state: RootState) => {
    try {
      if (
        state.settings?.translateModelPrompt?.includes(
          'If the target language is the same as the source language, do not translate'
        )
      ) {
        state.settings.translateModelPrompt = TRANSLATE_PROMPT
      }
      return state
    } catch (error) {
      return state
    }
  },
  '47': (state: RootState) => {
    try {
      state.llm.providers.forEach((provider) => {
        provider.models.forEach((model) => {
          model.group = getDefaultGroupName(model.id)
        })
      })
      return state
    } catch (error) {
      return state
    }
  },
  '48': (state: RootState) => {
    try {
      if (state.shortcuts) {
        state.shortcuts.shortcuts.forEach((shortcut) => {
          shortcut.system = shortcut.key !== 'new_topic'
        })
        state.shortcuts.shortcuts.push({
          key: 'toggle_show_assistants',
          shortcut: [isMac ? 'Command' : 'Ctrl', '['],
          editable: true,
          enabled: true,
          system: false
        })
        state.shortcuts.shortcuts.push({
          key: 'toggle_show_topics',
          shortcut: [isMac ? 'Command' : 'Ctrl', ']'],
          editable: true,
          enabled: true,
          system: false
        })
      }
      return state
    } catch (error) {
      return state
    }
  },
  '49': (state: RootState) => {
    try {
      state.settings.pasteLongTextThreshold = 1500
      if (state.shortcuts) {
        state.shortcuts.shortcuts = [
          ...state.shortcuts.shortcuts,
          {
            key: 'copy_last_message',
            shortcut: [isMac ? 'Command' : 'Ctrl', 'Shift', 'C'],
            editable: true,
            enabled: false,
            system: false
          }
        ]
      }
      return state
    } catch (error) {
      return state
    }
  },
  '50': (state: RootState) => {
    try {
      addProvider(state, 'jina')
      return state
    } catch (error) {
      return state
    }
  },
  '51': (state: RootState) => {
    state.settings.topicNamingPrompt = ''
    return state
  },
  '54': (state: RootState) => {
    try {
      if (state.shortcuts) {
        state.shortcuts.shortcuts.push({
          key: 'search_message',
          shortcut: [isMac ? 'Command' : 'Ctrl', 'F'],
          editable: true,
          enabled: true,
          system: false
        })
      }
      state.settings.sidebarIcons = {
        visible: DEFAULT_SIDEBAR_ICONS,
        disabled: []
      }
      return state
    } catch (error) {
      return state
    }
  },
  '55': (state: RootState) => {
    try {
      if (!state.settings.sidebarIcons) {
        state.settings.sidebarIcons = {
          visible: DEFAULT_SIDEBAR_ICONS,
          disabled: []
        }
      }
      return state
    } catch (error) {
      return state
    }
  },
  '57': (state: RootState) => {
    try {
      if (state.shortcuts) {
        state.shortcuts.shortcuts.push({
          key: 'mini_window',
          shortcut: [isMac ? 'Command' : 'Ctrl', 'E'],
          editable: true,
          enabled: false,
          system: true
        })
      }

      state.llm.providers.forEach((provider) => {
        if (provider.id === 'qwenlm') {
          // @ts-ignore eslint-disable-next-line
          provider.type = 'qwenlm'
        }
      })

      state.settings.enableQuickAssistant = false
      state.settings.clickTrayToShowQuickAssistant = true

      return state
    } catch (error) {
      return state
    }
  },
  '58': (state: RootState) => {
    try {
      if (state.shortcuts) {
        state.shortcuts.shortcuts.push(
          {
            key: 'clear_topic',
            shortcut: [isMac ? 'Command' : 'Ctrl', 'L'],
            editable: true,
            enabled: true,
            system: false
          },
          {
            key: 'toggle_new_context',
            shortcut: [isMac ? 'Command' : 'Ctrl', 'R'],
            editable: true,
            enabled: true,
            system: false
          }
        )
      }
      return state
    } catch (error) {
      return state
    }
  },
  '59': (state: RootState) => {
    try {
      addMiniApp(state, 'flowith')
      return state
    } catch (error) {
      return state
    }
  },
  '60': (state: RootState) => {
    try {
      state.settings.multiModelMessageStyle = 'fold'
      return state
    } catch (error) {
      return state
    }
  },
  '61': (state: RootState) => {
    try {
      state.llm.providers.forEach((provider) => {
        if (provider.id === 'qwenlm') {
          // @ts-ignore eslint-disable-next-line
          provider.type = 'qwenlm'
        }
      })
      return state
    } catch (error) {
      return state
    }
  },
  '62': (state: RootState) => {
    try {
      state.llm.providers.forEach((provider) => {
        if (provider.id === 'azure-openai') {
          provider.type = 'azure-openai'
        }
      })
      state.settings.translateModelPrompt = TRANSLATE_PROMPT
      return state
    } catch (error) {
      return state
    }
  },
  '63': (state: RootState) => {
    try {
      addMiniApp(state, '3mintop')
      return state
    } catch (error) {
      return state
    }
  },
  '64': (state: RootState) => {
    try {
      state.llm.providers = state.llm.providers.filter((provider) => provider.id !== 'qwenlm')
      addProvider(state, 'baidu-cloud')
      return state
    } catch (error) {
      return state
    }
  },
  '65': (state: RootState) => {
    try {
      // @ts-ignore expect error
      state.settings.targetLanguage = 'english'
      return state
    } catch (error) {
      return state
    }
  },
  '66': (state: RootState) => {
    try {
      addProvider(state, 'gitee-ai')
      addProvider(state, 'ppio')
      addMiniApp(state, 'aistudio')
      state.llm.providers = state.llm.providers.filter((provider) => provider.id !== 'graphrag-kylin-mountain')

      return state
    } catch (error) {
      return state
    }
  },
  '67': (state: RootState) => {
    try {
      addMiniApp(state, 'xiaoyi')
      addProvider(state, 'modelscope')
      addProvider(state, 'lmstudio')
      addProvider(state, 'perplexity')
      addProvider(state, 'infini')
      addProvider(state, 'dmxapi')

      state.llm.settings.lmstudio = {
        keepAliveTime: 5
      }

      return state
    } catch (error) {
      return state
    }
  },
  '68': (state: RootState) => {
    try {
      addMiniApp(state, 'notebooklm')
      addProvider(state, 'modelscope')
      addProvider(state, 'lmstudio')
      return state
    } catch (error) {
      return state
    }
  },
  '69': (state: RootState) => {
    try {
      addMiniApp(state, 'coze')
      state.settings.gridColumns = 2
      state.settings.gridPopoverTrigger = 'hover'
      return state
    } catch (error) {
      return state
    }
  },
  '70': (state: RootState) => {
    try {
      state.llm.providers.forEach((provider) => {
        if (provider.id === 'dmxapi') {
          provider.apiHost = 'https://www.dmxapi.cn'
        }
      })
      return state
    } catch (error) {
      return state
    }
  },
  '71': (state: RootState) => {
    try {
      const appIds = ['dify', 'wpslingxi', 'lechat', 'abacus', 'lambdachat', 'baidu-ai-search']

      if (state.minapps) {
        appIds.forEach((id) => {
          const app = DEFAULT_MIN_APPS.find((app) => app.id === id)
          if (app) {
            state.minapps.enabled.push(app)
          }
        })
        // remove zhihu-zhiada
        state.minapps.enabled = state.minapps.enabled.filter((app) => app.id !== 'zhihu-zhiada')
        state.minapps.disabled = state.minapps.disabled.filter((app) => app.id !== 'zhihu-zhiada')
      }

      state.settings.thoughtAutoCollapse = true

      return state
    } catch (error) {
      return state
    }
  },
  '72': (state: RootState) => {
    try {
      addMiniApp(state, 'monica')

      // remove duplicate lmstudio providers
      const emptyLmStudioProviderIndex = state.llm.providers.findLastIndex(
        (provider) => provider.id === 'lmstudio' && provider.models.length === 0
      )

      if (emptyLmStudioProviderIndex !== -1) {
        state.llm.providers.splice(emptyLmStudioProviderIndex, 1)
      }

      return state
    } catch (error) {
      return state
    }
  },
  '73': (state: RootState) => {
    try {
      if (state.websearch) {
        state.websearch.searchWithTime = true
        state.websearch.maxResults = 5
        state.websearch.excludeDomains = []
      }

      addProvider(state, 'lmstudio')
      addProvider(state, 'o3')
      state.llm.providers = moveProvider(state.llm.providers, 'o3', 2)

      state.assistants.assistants.forEach((assistant) => {
        const leadingEmoji = getLeadingEmoji(assistant.name)
        if (leadingEmoji) {
          assistant.emoji = leadingEmoji
          assistant.name = assistant.name.replace(leadingEmoji, '').trim()
        }
      })

      // @ts-ignore
      state.agents.agents.forEach((agent) => {
        const leadingEmoji = getLeadingEmoji(agent.name)
        if (leadingEmoji) {
          agent.emoji = leadingEmoji
          agent.name = agent.name.replace(leadingEmoji, '').trim()
        }
      })

      const defaultAssistantEmoji = getLeadingEmoji(state.assistants.defaultAssistant.name)

      if (defaultAssistantEmoji) {
        state.assistants.defaultAssistant.emoji = defaultAssistantEmoji
        state.assistants.defaultAssistant.name = state.assistants.defaultAssistant.name
          .replace(defaultAssistantEmoji, '')
          .trim()
      }

      return state
    } catch (error) {
      return state
    }
  },
  '74': (state: RootState) => {
    try {
      addProvider(state, 'xirang')
      return state
    } catch (error) {
      return state
    }
  },
  '75': (state: RootState) => {
    try {
      addMiniApp(state, 'you')
      addMiniApp(state, 'cici')
      addMiniApp(state, 'zhihu')
      return state
    } catch (error) {
      return state
    }
  },
  '76': (state: RootState) => {
    try {
      addProvider(state, 'tencent-cloud-ti')
      return state
    } catch (error) {
      return state
    }
  },
  '77': (state: RootState) => {
    try {
      addWebSearchProvider(state, 'searxng')
      addWebSearchProvider(state, 'exa')
      if (state.websearch) {
        state.websearch.providers.forEach((p) => {
          // @ts-ignore eslint-disable-next-line
          delete p.enabled
        })
      }
      return state
    } catch (error) {
      return state
    }
  },
  '78': (state: RootState) => {
    try {
      state.llm.providers = moveProvider(state.llm.providers, 'ppio', 9)
      state.llm.providers = moveProvider(state.llm.providers, 'infini', 10)
      removeMiniAppIconsFromState(state)
      return state
    } catch (error) {
      return state
    }
  },
  '79': (state: RootState) => {
    try {
      addProvider(state, 'gpustack')
      return state
    } catch (error) {
      return state
    }
  },
  '80': (state: RootState) => {
    try {
      addProvider(state, 'alayanew')
      state.llm.providers = moveProvider(state.llm.providers, 'alayanew', 10)
      return state
    } catch (error) {
      return state
    }
  },
  '81': (state: RootState) => {
    try {
      addProvider(state, 'copilot')
      return state
    } catch (error) {
      return state
    }
  },
  '82': (state: RootState) => {
    try {
      const runtimeState = state.runtime as any
      if (runtimeState?.webdavSync) {
        state.backup = state.backup || {}
        state.backup = {
          ...state.backup,
          webdavSync: {
            lastSyncTime: runtimeState.webdavSync.lastSyncTime || null,
            syncing: runtimeState.webdavSync.syncing || false,
            lastSyncError: runtimeState.webdavSync.lastSyncError || null
          }
        }
        delete runtimeState.webdavSync
      }
      return state
    } catch (error) {
      return state
    }
  },
  '83': (state: RootState) => {
    try {
      state.settings.messageNavigation = 'buttons'
      state.settings.launchOnBoot = false
      state.settings.launchToTray = false
      state.settings.trayOnClose = true
      return state
    } catch (error) {
      logger.error('migrate 83 error', error as Error)
      return state
    }
  },
  '84': (state: RootState) => {
    try {
      addProvider(state, 'voyageai')
      return state
    } catch (error) {
      logger.error('migrate 84 error', error as Error)
      return state
    }
  },
  '85': (state: RootState) => {
    try {
      // @ts-ignore eslint-disable-next-line
      state.settings.autoCheckUpdate = !state.settings.manualUpdateCheck
      // @ts-ignore eslint-disable-next-line
      delete state.settings.manualUpdateCheck
      state.settings.gridPopoverTrigger = 'click'
      return state
    } catch (error) {
      return state
    }
  },
  '86': (state: RootState) => {
    try {
      if (state?.mcp?.servers) {
        state.mcp.servers = state.mcp.servers.map((server) => ({
          ...server,
          id: nanoid()
        }))
      }
    } catch (error) {
      return state
    }
    return state
  },
  '87': (state: RootState) => {
    try {
      state.settings.maxKeepAliveMinapps = 3
      state.settings.showOpenedMinappsInSidebar = true
      return state
    } catch (error) {
      return state
    }
  },
  '88': (state: RootState) => {
    try {
      if (state?.mcp?.servers) {
        const hasAutoInstall = state.mcp.servers.some((server) => server.name === '@cherry/mcp-auto-install')
        if (!hasAutoInstall) {
          const defaultServer = mcpSlice.getInitialState().servers[0]
          state.mcp.servers = [{ ...defaultServer, id: nanoid() }, ...state.mcp.servers]
        }
      }
      return state
    } catch (error) {
      return state
    }
  },
  '89': (state: RootState) => {
    try {
      removeMiniAppFromState(state, 'aistudio')
      return state
    } catch (error) {
      return state
    }
  },
  '90': (state: RootState) => {
    try {
      state.settings.enableDataCollection = true
      return state
    } catch (error) {
      return state
    }
  },
  '91': (state: RootState) => {
    try {
      // @ts-ignore eslint-disable-next-line
      state.settings.codeCacheable = false
      // @ts-ignore eslint-disable-next-line
      state.settings.codeCacheMaxSize = 1000
      // @ts-ignore eslint-disable-next-line
      state.settings.codeCacheTTL = 15
      // @ts-ignore eslint-disable-next-line
      state.settings.codeCacheThreshold = 2
      addProvider(state, 'qiniu')
      return state
    } catch (error) {
      return state
    }
  },
  '92': (state: RootState) => {
    try {
      addMiniApp(state, 'dangbei')
      state.llm.providers = moveProvider(state.llm.providers, 'qiniu', 12)
      return state
    } catch (error) {
      return state
    }
  },
  '93': (state: RootState) => {
    try {
      if (!state?.settings?.exportMenuOptions) {
        state.settings.exportMenuOptions = settingsInitialState.exportMenuOptions
        return state
      }
      return state
    } catch (error) {
      return state
    }
  },
  '94': (state: RootState) => {
    try {
      state.settings.enableQuickPanelTriggers = false
      return state
    } catch (error) {
      return state
    }
  },
  '95': (state: RootState) => {
    try {
      addWebSearchProvider(state, 'local-google')
      addWebSearchProvider(state, 'local-bing')
      addWebSearchProvider(state, 'local-baidu')

      if (state.websearch) {
        if (isEmpty(state.websearch.subscribeSources)) {
          state.websearch.subscribeSources = []
        }
      }

      const qiniuProvider = state.llm.providers.find((provider) => provider.id === 'qiniu')
      if (qiniuProvider && isEmpty(qiniuProvider.models)) {
        qiniuProvider.models = SYSTEM_MODELS.qiniu
      }
      return state
    } catch (error) {
      return state
    }
  },
  '96': (state: RootState) => {
    try {
      // @ts-ignore eslint-disable-next-line
      state.settings.assistantIconType = state.settings?.showAssistantIcon ? 'model' : 'emoji'
      // @ts-ignore eslint-disable-next-line
      delete state.settings.showAssistantIcon
      return state
    } catch (error) {
      return state
    }
  },
  '97': (state: RootState) => {
    try {
      addMiniApp(state, 'zai')
      state.settings.webdavMaxBackups = 0
      if (state.websearch && state.websearch.providers) {
        state.websearch.providers.forEach((provider) => {
          provider.basicAuthUsername = ''
          provider.basicAuthPassword = ''
        })
      }
      return state
    } catch (error) {
      return state
    }
  },
  '98': (state: RootState) => {
    try {
      state.llm.providers.forEach((provider) => {
        if (provider.type === 'openai' && provider.id !== 'openai') {
          // @ts-ignore eslint-disable-next-line
          provider.type = 'openai-compatible'
        }
      })
      return state
    } catch (error) {
      return state
    }
  },
  '99': (state: RootState) => {
    try {
      state.settings.showPrompt = true

      addWebSearchProvider(state, 'bocha')

      updateWebSearchProvider(state, {
        id: 'exa',
        apiHost: 'https://api.exa.ai'
      })

      updateWebSearchProvider(state, {
        id: 'tavily',
        apiHost: 'https://api.tavily.com'
      })

      // Remove basic auth fields from exa and tavily
      if (state.websearch?.providers) {
        state.websearch.providers = state.websearch.providers.map((provider) => {
          if (provider.id === 'exa' || provider.id === 'tavily') {
            // oxlint-disable-next-line @typescript-eslint/no-unused-vars
            const { basicAuthUsername, basicAuthPassword, ...rest } = provider
            return rest
          }
          return provider
        })
      }
      return state
    } catch (error) {
      return state
    }
  },
  '100': (state: RootState) => {
    try {
      state.llm.providers.forEach((provider) => {
        // @ts-ignore eslint-disable-next-line
        if (['openai-compatible', 'openai'].includes(provider.type)) {
          provider.type = 'openai'
        }
        if (provider.id === 'openai') {
          provider.type = 'openai-response'
        }
      })
      state.assistants.assistants.forEach((assistant) => {
        assistant.knowledgeRecognition = 'off'
      })
      return state
    } catch (error) {
      logger.error('migrate 100 error', error as Error)
      return state
    }
  },
  '101': (state: RootState) => {
    try {
      state.assistants.assistants.forEach((assistant) => {
        if (assistant.settings) {
          // @ts-ignore eslint-disable-next-line
          if (assistant.settings.enableToolUse) {
            // @ts-ignore eslint-disable-next-line
            assistant.settings.toolUseMode = assistant.settings.enableToolUse ? 'function' : 'prompt'
            // @ts-ignore eslint-disable-next-line
            delete assistant.settings.enableToolUse
          }
        }
      })
      if (state.shortcuts) {
        state.shortcuts.shortcuts.push({
          key: 'exit_fullscreen',
          shortcut: ['Escape'],
          editable: false,
          enabled: true,
          system: true
        })
      }
      return state
    } catch (error) {
      logger.error('migrate 101 error', error as Error)
      return state
    }
  },
  '102': (state: RootState) => {
    try {
      state.settings.openAI = {
        summaryText: 'off',
        serviceTier: 'auto',
        verbosity: 'medium'
      }

      state.settings.codeExecution = {
        enabled: false,
        timeoutMinutes: 1
      }
      state.settings.codeEditor = {
        enabled: false,
        themeLight: 'auto',
        themeDark: 'auto',
        highlightActiveLine: false,
        foldGutter: false,
        autocompletion: true,
        keymap: false
      }
      // @ts-ignore eslint-disable-next-line
      state.settings.codePreview = {
        themeLight: 'auto',
        themeDark: 'auto'
      }

      // @ts-ignore eslint-disable-next-line
      if (state.settings.codeStyle) {
        // @ts-ignore eslint-disable-next-line
        state.settings.codePreview.themeLight = state.settings.codeStyle
        // @ts-ignore eslint-disable-next-line
        state.settings.codePreview.themeDark = state.settings.codeStyle
      }

      // @ts-ignore eslint-disable-next-line
      delete state.settings.codeStyle
      // @ts-ignore eslint-disable-next-line
      delete state.settings.codeCacheable
      // @ts-ignore eslint-disable-next-line
      delete state.settings.codeCacheMaxSize
      // @ts-ignore eslint-disable-next-line
      delete state.settings.codeCacheTTL
      // @ts-ignore eslint-disable-next-line
      delete state.settings.codeCacheThreshold
      return state
    } catch (error) {
      logger.error('migrate 102 error', error as Error)
      return state
    }
  },
  '103': (state: RootState) => {
    try {
      if (state.shortcuts) {
        if (!state.shortcuts.shortcuts.find((shortcut) => shortcut.key === 'search_message_in_chat')) {
          state.shortcuts.shortcuts.push({
            key: 'search_message_in_chat',
            shortcut: [isMac ? 'Command' : 'Ctrl', 'F'],
            editable: true,
            enabled: true,
            system: false
          })
        }
        const searchMessageShortcut = state.shortcuts.shortcuts.find((shortcut) => shortcut.key === 'search_message')
        const targetShortcut = [isMac ? 'Command' : 'Ctrl', 'F']
        if (
          searchMessageShortcut &&
          Array.isArray(searchMessageShortcut.shortcut) &&
          searchMessageShortcut.shortcut.length === targetShortcut.length &&
          searchMessageShortcut.shortcut.every((v, i) => v === targetShortcut[i])
        ) {
          searchMessageShortcut.shortcut = [isMac ? 'Command' : 'Ctrl', 'Shift', 'F']
        }
      }
      return state
    } catch (error) {
      logger.error('migrate 103 error', error as Error)
      return state
    }
  },
  '104': (state: RootState) => {
    try {
      addProvider(state, 'burncloud')
      state.llm.providers = moveProvider(state.llm.providers, 'burncloud', 10)
      return state
    } catch (error) {
      logger.error('migrate 104 error', error as Error)
      return state
    }
  },
  '105': (state: RootState) => {
    try {
      state.settings.notification = settingsInitialState.notification
      addMiniApp(state, 'google')
      if (!state.settings.openAI) {
        state.settings.openAI = {
          summaryText: 'off',
          serviceTier: 'auto',
          verbosity: 'medium'
        }
      }
      return state
    } catch (error) {
      logger.error('migrate 105 error', error as Error)
      return state
    }
  },
  '106': (state: RootState) => {
    try {
      addProvider(state, 'tokenflux')
      state.llm.providers = moveProvider(state.llm.providers, 'tokenflux', 15)
      return state
    } catch (error) {
      logger.error('migrate 106 error', error as Error)
      return state
    }
  },
  '107': (state: RootState) => {
    try {
      if (state.paintings && !state.paintings.dmxapi_paintings) {
        state.paintings.dmxapi_paintings = []
      }
      return state
    } catch (error) {
      logger.error('migrate 107 error', error as Error)
      return state
    }
  },
  '108': (state: RootState) => {
    try {
      // @ts-ignore
      state.inputTools.toolOrder = DEFAULT_TOOL_ORDER
      state.inputTools.isCollapsed = false
      return state
    } catch (error) {
      logger.error('migrate 108 error', error as Error)
      return state
    }
  },
  '109': (state: RootState) => {
    try {
      state.settings.userTheme = settingsInitialState.userTheme
      return state
    } catch (error) {
      logger.error('migrate 109 error', error as Error)
      return state
    }
  },
  '110': (state: RootState) => {
    try {
      if (state.paintings && !state.paintings.tokenflux_paintings) {
        state.paintings.tokenflux_paintings = []
      }
      state.settings.testPlan = false
      return state
    } catch (error) {
      logger.error('migrate 110 error', error as Error)
      return state
    }
  },
  '111': (state: RootState) => {
    try {
      addSelectionAction(state, 'quote')
      if (
        state.llm.translateModel.provider === 'silicon' &&
        state.llm.translateModel.id === 'meta-llama/Llama-3.3-70B-Instruct'
      ) {
        state.llm.translateModel = SYSTEM_MODELS.defaultModel[2]
      }

      // add selection_assistant_toggle and selection_assistant_select_text shortcuts after mini_window
      addShortcuts(state, ['selection_assistant_toggle', 'selection_assistant_select_text'], 'mini_window')

      return state
    } catch (error) {
      logger.error('migrate 111 error', error as Error)
      return state
    }
  },
  '112': (state: RootState) => {
    try {
      addProvider(state, 'cephalon')
      addProvider(state, '302ai')
      addProvider(state, 'lanyun')
      state.llm.providers = moveProvider(state.llm.providers, 'cephalon', 13)
      state.llm.providers = moveProvider(state.llm.providers, '302ai', 14)
      state.llm.providers = moveProvider(state.llm.providers, 'lanyun', 15)
      return state
    } catch (error) {
      logger.error('migrate 112 error', error as Error)
      return state
    }
  },
  '113': (state: RootState) => {
    try {
      addProvider(state, 'vertexai')
      if (!state.llm.settings.vertexai) {
        state.llm.settings.vertexai = llmInitialState.settings.vertexai
      }
      updateProvider(state, 'gemini', {
        isVertex: false
      })
      updateProvider(state, 'vertexai', {
        isVertex: true
      })
      return state
    } catch (error) {
      logger.error('migrate 113 error', error as Error)
      return state
    }
  },
  '114': (state: RootState) => {
    try {
      if (state.settings && state.settings.exportMenuOptions) {
        if (typeof state.settings.exportMenuOptions.plain_text === 'undefined') {
          state.settings.exportMenuOptions.plain_text = true
        }
      }
      if (state.settings) {
        state.settings.enableSpellCheck = false
        state.settings.spellCheckLanguages = []
      }
      return state
    } catch (error) {
      logger.error('migrate 114 error', error as Error)
      return state
    }
  },
  '115': (state: RootState) => {
    try {
      state.assistants.assistants.forEach((assistant) => {
        if (!assistant.settings) {
          assistant.settings = {
            temperature: DEFAULT_TEMPERATURE,
            contextCount: DEFAULT_CONTEXTCOUNT,
            topP: 1,
            toolUseMode: 'prompt',
            customParameters: [],
            streamOutput: true,
            enableMaxTokens: false
          }
        }
      })
      return state
    } catch (error) {
      logger.error('migrate 115 error', error as Error)
      return state
    }
  },
  '116': (state: RootState) => {
    try {
      if (state.websearch) {
        // migrate contentLimit to cutoffLimit
        // @ts-ignore eslint-disable-next-line
        if (state.websearch.contentLimit) {
          state.websearch.compressionConfig = {
            method: 'cutoff',
            cutoffUnit: 'char',
            // @ts-ignore eslint-disable-next-line
            cutoffLimit: state.websearch.contentLimit
          }
        } else {
          state.websearch.compressionConfig = {
            method: 'none',
            cutoffUnit: 'char'
          }
        }

        // @ts-ignore eslint-disable-next-line
        delete state.websearch.contentLimit
      }
      if (state.settings) {
        state.settings.testChannel = UpgradeChannel.LATEST
      }

      return state
    } catch (error) {
      logger.error('migrate 116 error', error as Error)
      return state
    }
  },
  '117': (state: RootState) => {
    try {
      const ppioProvider = state.llm.providers.find((provider) => provider.id === 'ppio')
      const modelsToRemove = [
        'qwen/qwen-2.5-72b-instruct',
        'qwen/qwen2.5-32b-instruct',
        'meta-llama/llama-3.1-70b-instruct',
        'meta-llama/llama-3.1-8b-instruct',
        '01-ai/yi-1.5-34b-chat',
        '01-ai/yi-1.5-9b-chat',
        'thudm/glm-z1-32b-0414',
        'thudm/glm-z1-9b-0414'
      ]
      if (ppioProvider) {
        updateProvider(state, 'ppio', {
          models: [
            ...ppioProvider.models.filter((model) => !modelsToRemove.includes(model.id)),
            ...SYSTEM_MODELS.ppio.filter(
              (systemModel) => !ppioProvider.models.some((existingModel) => existingModel.id === systemModel.id)
            )
          ],
          apiHost: 'https://api.ppinfra.com/v3/openai/'
        })
      }
      state.assistants.assistants.forEach((assistant) => {
        if (assistant.settings && assistant.settings.streamOutput === undefined) {
          assistant.settings = {
            ...assistant.settings,
            streamOutput: true
          }
        }
      })
      return state
    } catch (error) {
      logger.error('migrate 117 error', error as Error)
      return state
    }
  },
  '118': (state: RootState) => {
    try {
      addProvider(state, 'ph8')
      state.llm.providers = moveProvider(state.llm.providers, 'ph8', 14)

      if (!state.settings.userId) {
        state.settings.userId = uuid()
      }

      state.llm.providers.forEach((provider) => {
        if (provider.id === 'mistral') {
          provider.type = 'mistral'
        }
      })

      return state
    } catch (error) {
      logger.error('migrate 118 error', error as Error)
      return state
    }
  },
  '119': (state: RootState) => {
    try {
      addProvider(state, 'new-api')
      state.llm.providers = moveProvider(state.llm.providers, 'new-api', 16)
      state.settings.disableHardwareAcceleration = false
      // migrate to enable memory feature on sidebar
      if (state.settings && state.settings.sidebarIcons) {
        // Check if 'memory' is not already in visible icons
        if (!state.settings.sidebarIcons.visible.includes('memory' as any)) {
          state.settings.sidebarIcons.visible = [...state.settings.sidebarIcons.visible, 'memory' as any]
        }
      }
      return state
    } catch (error) {
      logger.error('migrate 119 error', error as Error)
      return state
    }
  },
  '120': (state: RootState) => {
    try {
      // migrate to remove memory feature from sidebar (moved to settings)
      if (state.settings && state.settings.sidebarIcons) {
        // Remove 'memory' from visible icons if present
        state.settings.sidebarIcons.visible = state.settings.sidebarIcons.visible.filter(
          (icon) => icon !== ('memory' as any)
        )
        // Remove 'memory' from disabled icons if present
        state.settings.sidebarIcons.disabled = state.settings.sidebarIcons.disabled.filter(
          (icon) => icon !== ('memory' as any)
        )
      }

      if (!state.settings.s3) {
        state.settings.s3 = settingsInitialState.s3
      }

      const langMap: Record<string, TranslateLanguageCode> = {
        english: 'en-us',
        chinese: 'zh-cn',
        'chinese-traditional': 'zh-tw',
        japanese: 'ja-jp',
        russian: 'ru-ru'
      }

      const origin = state.settings.targetLanguage
      const newLang = langMap[origin]
      if (newLang) state.settings.targetLanguage = newLang
      else state.settings.targetLanguage = 'en-us'

      state.llm.providers.forEach((provider) => {
        if (provider.id === 'azure-openai') {
          provider.type = 'azure-openai'
        }
      })

      state.settings.localBackupMaxBackups = 0
      state.settings.localBackupSkipBackupFile = false
      state.settings.localBackupDir = ''
      state.settings.localBackupAutoSync = false
      state.settings.localBackupSyncInterval = 0
      return state
    } catch (error) {
      logger.error('migrate 120 error', error as Error)
      return state
    }
  },
  '121': (state: RootState) => {
    try {
      const { toolOrder } = state.inputTools
      const urlContextKey = 'url_context'
      // @ts-ignore
      if (!toolOrder.visible.includes(urlContextKey)) {
        // @ts-ignore
        const webSearchIndex = toolOrder.visible.indexOf('web_search')
        // @ts-ignore
        const knowledgeBaseIndex = toolOrder.visible.indexOf('knowledge_base')
        if (webSearchIndex !== -1) {
          // @ts-ignore
          toolOrder.visible.splice(webSearchIndex, 0, urlContextKey)
        } else if (knowledgeBaseIndex !== -1) {
          // @ts-ignore
          toolOrder.visible.splice(knowledgeBaseIndex, 0, urlContextKey)
        } else {
          // @ts-ignore
          toolOrder.visible.push(urlContextKey)
        }
      }

      for (const assistant of state.assistants.assistants) {
        if (assistant.settings?.toolUseMode === 'prompt' && isFunctionCallingModel(assistant.model)) {
          assistant.settings.toolUseMode = 'function'
        }
      }

      if (state.settings && typeof state.settings.webdavDisableStream === 'undefined') {
        state.settings.webdavDisableStream = false
      }

      return state
    } catch (error) {
      logger.error('migrate 121 error', error as Error)
      return state
    }
  },
  '122': (state: RootState) => {
    try {
      state.settings.navbarPosition = 'left'
      return state
    } catch (error) {
      logger.error('migrate 122 error', error as Error)
      return state
    }
  },

  '123': (state: RootState) => {
    try {
      state.llm.providers.forEach((provider) => {
        provider.models.forEach((model) => {
          if (model.type && Array.isArray(model.type)) {
            model.capabilities = model.type.map((t) => ({
              type: t,
              isUserSelected: true
            }))
            delete model.type
          }
        })
      })

      const lanyunProvider = state.llm.providers.find((provider) => provider.id === 'lanyun')
      if (lanyunProvider && lanyunProvider.models.length === 0) {
        updateProvider(state, 'lanyun', { models: SYSTEM_MODELS.lanyun })
      }

      return state
    } catch (error) {
      logger.error('migrate 123 error', error as Error)
      return state
    }
  }, // 1.5.4
  '124': (state: RootState) => {
    try {
      state.assistants.assistants.forEach((assistant) => {
        if (assistant.settings && !assistant.settings.toolUseMode) {
          assistant.settings.toolUseMode = 'prompt'
        }
      })

      const updateModelTextDelta = (model?: Model) => {
        if (model) {
          model.supported_text_delta = true
          if (isNotSupportedTextDelta(model)) {
            model.supported_text_delta = false
          }
        }
      }

      state.llm.providers.forEach((provider) => {
        provider.models.forEach((model) => {
          updateModelTextDelta(model)
        })
      })
      state.assistants.assistants.forEach((assistant) => {
        updateModelTextDelta(assistant.defaultModel)
        updateModelTextDelta(assistant.model)
      })

      updateModelTextDelta(state.llm.defaultModel)
      updateModelTextDelta(state.llm.topicNamingModel)
      updateModelTextDelta(state.llm.translateModel)

      if (state.assistants.defaultAssistant.model) {
        updateModelTextDelta(state.assistants.defaultAssistant.model)
        updateModelTextDelta(state.assistants.defaultAssistant.defaultModel)
      }

      addProvider(state, 'aws-bedrock')

      // 初始化 awsBedrock 设置
      if (!state.llm.settings.awsBedrock) {
        state.llm.settings.awsBedrock = llmInitialState.settings.awsBedrock
      }

      return state
    } catch (error) {
      logger.error('migrate 124 error', error as Error)
      return state
    }
  },
  '125': (state: RootState) => {
    try {
      // Initialize API server configuration if not present
      if (!state.settings.apiServer) {
        state.settings.apiServer = {
          enabled: false,
          host: 'localhost',
          port: 23333,
          apiKey: `cs-sk-${uuid()}`
        }
      }
      return state
    } catch (error) {
      logger.error('migrate 125 error', error as Error)
      return state
    }
  },
  '126': (state: RootState) => {
    try {
      state.knowledge.bases.forEach((base) => {
        // @ts-ignore eslint-disable-next-line
        if (base.preprocessOrOcrProvider) {
          // @ts-ignore eslint-disable-next-line
          base.preprocessProvider = base.preprocessOrOcrProvider
          // @ts-ignore eslint-disable-next-line
          delete base.preprocessOrOcrProvider
          // @ts-ignore eslint-disable-next-line
          if (base.preprocessProvider.type === 'ocr') {
            // @ts-ignore eslint-disable-next-line
            delete base.preprocessProvider
          }
        }
      })
      return state
    } catch (error) {
      logger.error('migrate 126 error', error as Error)
      return state
    }
  },
  '127': (state: RootState) => {
    try {
      addProvider(state, 'poe')

      // 迁移api选项设置
      state.llm.providers.forEach((provider) => {
        // 新字段默认支持
        const changes = {
          isNotSupportArrayContent: false,
          isNotSupportDeveloperRole: false,
          isNotSupportStreamOptions: false
        }
        if (!isSupportArrayContentProvider(provider) || provider.isNotSupportArrayContent) {
          // 原本开启了兼容模式的provider不受影响
          changes.isNotSupportArrayContent = true
        }
        if (!isSupportDeveloperRoleProvider(provider)) {
          changes.isNotSupportDeveloperRole = true
        }
        if (!isSupportStreamOptionsProvider(provider)) {
          changes.isNotSupportStreamOptions = true
        }
        updateProvider(state, provider.id, changes)
      })

      // 迁移以前删除掉的内置提供商
      for (const provider of state.llm.providers) {
        if (provider.isSystem && !isSystemProvider(provider)) {
          updateProvider(state, provider.id, { isSystem: false })
        }
      }

      if (!state.settings.proxyBypassRules) {
        state.settings.proxyBypassRules = defaultByPassRules
      }
      return state
    } catch (error) {
      logger.error('migrate 127 error', error as Error)
      return state
    }
  },
  '128': (state: RootState) => {
    try {
      // 迁移 service tier 设置
      const openai = state.llm.providers.find((provider) => provider.id === SystemProviderIds.openai)
      const serviceTier = state.settings.openAI.serviceTier
      if (openai) {
        openai.serviceTier = serviceTier
      }

      // @ts-ignore eslint-disable-next-line
      if (state.settings.codePreview) {
        // @ts-ignore eslint-disable-next-line
        state.settings.codeViewer = state.settings.codePreview
      } else {
        state.settings.codeViewer = {
          themeLight: 'auto',
          themeDark: 'auto'
        }
      }

      return state
    } catch (error) {
      logger.error('migrate 128 error', error as Error)
      return state
    }
  },
  '129': (state: RootState) => {
    try {
      // 聚合 api options
      state.llm.providers.forEach((p) => {
        if (isSystemProvider(p)) {
          updateProvider(state, p.id, { apiOptions: undefined })
        } else {
          const changes: ProviderApiOptions = {
            isNotSupportArrayContent: p.isNotSupportArrayContent,
            isNotSupportServiceTier: p.isNotSupportServiceTier,
            isNotSupportDeveloperRole: p.isNotSupportDeveloperRole,
            isNotSupportStreamOptions: p.isNotSupportStreamOptions
          }
          updateProvider(state, p.id, { apiOptions: changes })
        }
      })
      return state
    } catch (error) {
      logger.error('migrate 129 error', error as Error)
      return state
    }
  },
  '130': (state: RootState) => {
    try {
      if (state.settings && state.settings.openAI && !state.settings.openAI.verbosity) {
        state.settings.openAI.verbosity = 'medium'
      }
      // 为 nutstore 添加备份数量限制的默认值
      if (state.nutstore && state.nutstore.nutstoreMaxBackups === undefined) {
        state.nutstore.nutstoreMaxBackups = 0
      }
      return state
    } catch (error) {
      logger.error('migrate 130 error', error as Error)
      return state
    }
  },
  '131': (state: RootState) => {
    try {
      state.settings.mathEnableSingleDollar = true
      return state
    } catch (error) {
      logger.error('migrate 131 error', error as Error)
      return state
    }
  },
  '132': (state: RootState) => {
    try {
      state.llm.providers.forEach((p) => {
        // 如果原本是undefined则不做改动，静默从默认支持改为默认不支持
        if (p.apiOptions?.isNotSupportDeveloperRole) {
          p.apiOptions.isSupportDeveloperRole = !p.apiOptions.isNotSupportDeveloperRole
        }
        if (p.apiOptions?.isNotSupportServiceTier) {
          p.apiOptions.isSupportServiceTier = !p.apiOptions.isNotSupportServiceTier
        }
      })
      return state
    } catch (error) {
      logger.error('migrate 132 error', error as Error)
      return state
    }
  },
  '133': (state: RootState) => {
    try {
      state.settings.sidebarIcons.visible.push('code_tools')
      if (state.codeTools) {
        state.codeTools.environmentVariables = {
          'qwen-code': '',
          'claude-code': '',
          'gemini-cli': ''
        }
      }
      return state
    } catch (error) {
      logger.error('migrate 133 error', error as Error)
      return state
    }
  },
  '134': (state: RootState) => {
    try {
      state.llm.quickModel = state.llm.topicNamingModel

      return state
    } catch (error) {
      logger.error('migrate 134 error', error as Error)
      return state
    }
  },
  '135': (state: RootState) => {
    try {
      if (!state.assistants.defaultAssistant.settings) {
        state.assistants.defaultAssistant.settings = DEFAULT_ASSISTANT_SETTINGS
      } else if (!state.assistants.defaultAssistant.settings.toolUseMode) {
        state.assistants.defaultAssistant.settings.toolUseMode = 'prompt'
      }
      return state
    } catch (error) {
      logger.error('migrate 135 error', error as Error)
      return state
    }
  },
  '136': (state: RootState) => {
    try {
      state.settings.sidebarIcons.visible = [...new Set(state.settings.sidebarIcons.visible)].filter((icon) =>
        DEFAULT_SIDEBAR_ICONS.includes(icon)
      )
      state.settings.sidebarIcons.disabled = [...new Set(state.settings.sidebarIcons.disabled)].filter((icon) =>
        DEFAULT_SIDEBAR_ICONS.includes(icon)
      )
      return state
    } catch (error) {
      logger.error('migrate 136 error', error as Error)
      return state
    }
  },
  '137': (state: RootState) => {
    try {
      state.ocr = {
        providers: BUILTIN_OCR_PROVIDERS,
        imageProviderId: DEFAULT_OCR_PROVIDER.image.id
      }
      state.translate.translateInput = ''
      return state
    } catch (error) {
      logger.error('migrate 137 error', error as Error)
      return state
    }
  },
  '138': (state: RootState) => {
    try {
      addOcrProvider(state, BUILTIN_OCR_PROVIDERS_MAP.system)
      return state
    } catch (error) {
      logger.error('migrate 138 error', error as Error)
      return state
    }
  },
  '139': (state: RootState) => {
    try {
      addProvider(state, 'cherryin')
      state.llm.providers = moveProvider(state.llm.providers, 'cherryin', 1)

      const zhipuProvider = state.llm.providers.find((p) => p.id === 'zhipu')

      if (zhipuProvider) {
        // Update zhipu model list
        if (!zhipuProvider.enabled) {
          zhipuProvider.models = SYSTEM_MODELS.zhipu
        }

        // Update zhipu model list
        if (zhipuProvider.models.length === 0) {
          zhipuProvider.models = SYSTEM_MODELS.zhipu
        }

        // Add GLM-4.5-Flash model if not exists
        const hasGlm45FlashModel = zhipuProvider?.models.find((m) => m.id === 'glm-4.5-flash')

        if (!hasGlm45FlashModel) {
          zhipuProvider?.models.push(glm45FlashModel)
        }

        // Update default painting provider to zhipu
        state.settings.defaultPaintingProvider = 'zhipu'

        // Add zhipu web search provider
        addWebSearchProvider(state, 'zhipu')

        // Update zhipu web search provider api key
        if (zhipuProvider.apiKey) {
          state?.websearch?.providers.forEach((provider) => {
            if (provider.id === 'zhipu') {
              provider.apiKey = zhipuProvider.apiKey
            }
          })
        }
      }

      return state
    } catch (error) {
      logger.error('migrate 139 error', error as Error)
      return state
    }
  },
  '140': (state: RootState) => {
    try {
      state.paintings = {
        // @ts-ignore paintings
        siliconflow_paintings: state?.paintings?.paintings || [],
        // @ts-ignore DMXAPIPaintings
        dmxapi_paintings: state?.paintings?.DMXAPIPaintings || [],
        // @ts-ignore tokenFluxPaintings
        tokenflux_paintings: state?.paintings?.tokenFluxPaintings || [],
        zhipu_paintings: [],
        // @ts-ignore generate
        aihubmix_image_generate: state?.paintings?.generate || [],
        // @ts-ignore remix
        aihubmix_image_remix: state?.paintings?.remix || [],
        // @ts-ignore edit
        aihubmix_image_edit: state?.paintings?.edit || [],
        // @ts-ignore upscale
        aihubmix_image_upscale: state?.paintings?.upscale || [],
        openai_image_generate: state?.paintings?.openai_image_generate || [],
        openai_image_edit: state?.paintings?.openai_image_edit || [],
        ovms_paintings: []
      }

      return state
    } catch (error) {
      logger.error('migrate 140 error', error as Error)
      return state
    }
  },
  '141': (state: RootState) => {
    try {
      if (state.settings && state.settings.sidebarIcons) {
        // Check if 'notes' is not already in visible icons
        if (!state.settings.sidebarIcons.visible.includes('notes')) {
          state.settings.sidebarIcons.visible = [...state.settings.sidebarIcons.visible, 'notes']
        }
      }
      return state
    } catch (error) {
      logger.error('migrate 141 error', error as Error)
      return state
    }
  },
  '142': (state: RootState) => {
    try {
      // Initialize notes settings if not present
      if (!state.note) {
        state.note = notesInitialState
      }
      return state
    } catch (error) {
      logger.error('migrate 142 error', error as Error)
      return state
    }
  },
  '143': (state: RootState) => {
    try {
      addMiniApp(state, 'longcat')
      return state
    } catch (error) {
      return state
    }
  },
  '144': (state: RootState) => {
    try {
      if (state.settings) {
        state.settings.confirmDeleteMessage = settingsInitialState.confirmDeleteMessage
        state.settings.confirmRegenerateMessage = settingsInitialState.confirmRegenerateMessage
      }
      return state
    } catch (error) {
      logger.error('migrate 144 error', error as Error)
      return state
    }
  },
  '145': (state: RootState) => {
    try {
      if (state.settings) {
        if (state.settings.showMessageOutline === undefined || state.settings.showMessageOutline === null) {
          state.settings.showMessageOutline = false
        }
      }
      return state
    } catch (error) {
      logger.error('migrate 145 error', error as Error)
      return state
    }
  },
  '146': (state: RootState) => {
    try {
      // Migrate showWorkspace from settings to note store
      if (state.settings && state.note) {
        const showWorkspaceValue = (state.settings as any)?.showWorkspace
        if (showWorkspaceValue !== undefined) {
          // @ts-ignore eslint-disable-next-line
          state.note.settings.showWorkspace = showWorkspaceValue
          // Remove from settings
          delete (state.settings as any).showWorkspace
          // @ts-ignore eslint-disable-next-line
        } else if (state.note.settings.showWorkspace === undefined) {
          // Set default value if not exists
          // @ts-ignore eslint-disable-next-line
          state.note.settings.showWorkspace = true
        }
      }
      return state
    } catch (error) {
      logger.error('migrate 146 error', error as Error)
      return state
    }
  },
  '147': (state: RootState) => {
    try {
      state.knowledge.bases.forEach((base) => {
        if ((base as any).framework) {
          delete (base as any).framework
        }
      })
      return state
    } catch (error) {
      logger.error('migrate 147 error', error as Error)
      return state
    }
  },
  '148': (state: RootState) => {
    try {
      addOcrProvider(state, BUILTIN_OCR_PROVIDERS_MAP.paddleocr)
      return state
    } catch (error) {
      logger.error('migrate 148 error', error as Error)
      return state
    }
  },
  '149': (state: RootState) => {
    try {
      state.knowledge.bases.forEach((base) => {
        if ((base as any).framework) {
          delete (base as any).framework
        }
      })
      return state
    } catch (error) {
      logger.error('migrate 149 error', error as Error)
      return state
    }
  },
  '150': (state: RootState) => {
    try {
      addShortcuts(state, ['rename_topic'], 'new_topic')
      addShortcuts(state, ['edit_last_user_message'], 'copy_last_message')
      return state
    } catch (error) {
      logger.error('migrate 150 error', error as Error)
      return state
    }
  },
  '151': (state: RootState) => {
    try {
      if (state.settings) {
        state.settings.codeFancyBlock = true
      }
      return state
    } catch (error) {
      logger.error('migrate 151 error', error as Error)
      return state
    }
  },
  '152': (state: RootState) => {
    try {
      state.translate.settings = {
        autoCopy: false
      }
      return state
    } catch (error) {
      logger.error('migrate 152 error', error as Error)
      return state
    }
  },
  '153': (state: RootState) => {
    try {
      if (state.note.settings) {
        state.note.settings.fontSize = notesInitialState.settings.fontSize
        state.note.settings.showTableOfContents = notesInitialState.settings.showTableOfContents
      }
      return state
    } catch (error) {
      logger.error('migrate 153 error', error as Error)
      return state
    }
  },
  '154': (state: RootState) => {
    try {
      if (state.settings.userTheme) {
        state.settings.userTheme.userFontFamily = settingsInitialState.userTheme.userFontFamily
        state.settings.userTheme.userCodeFontFamily = settingsInitialState.userTheme.userCodeFontFamily
      }
      return state
    } catch (error) {
      logger.error('migrate 154 error', error as Error)
      return state
    }
  },
  '155': (state: RootState) => {
    try {
      state.knowledge.bases.forEach((base) => {
        if ((base as any).framework) {
          delete (base as any).framework
        }
      })
      return state
    } catch (error) {
      logger.error('migrate 155 error', error as Error)
      return state
    }
  },
  '156': (state: RootState) => {
    try {
      state.llm.providers.forEach((provider) => {
        if (provider.id === SystemProviderIds.anthropic) {
          if (provider.apiHost.endsWith('/')) {
            provider.apiHost = provider.apiHost.slice(0, -1)
          }
        }
      })
      return state
    } catch (error) {
      logger.error('migrate 156 error', error as Error)
      return state
    }
  },
  '157': (state: RootState) => {
    try {
      addProvider(state, 'aionly')
      state.llm.providers = moveProvider(state.llm.providers, 'aionly', 10)

      const cherryinProvider = state.llm.providers.find((provider) => provider.id === 'cherryin')

      if (cherryinProvider) {
        updateProvider(state, 'cherryin', {
          apiHost: 'https://open.cherryin.ai',
          models: []
        })
      }

      if (state.llm.defaultModel?.provider === 'cherryin') {
        state.llm.defaultModel.provider = 'cherryai'
      }

      if (state.llm.quickModel?.provider === 'cherryin') {
        state.llm.quickModel.provider = 'cherryai'
      }

      if (state.llm.translateModel?.provider === 'cherryin') {
        state.llm.translateModel.provider = 'cherryai'
      }

      state.assistants.assistants.forEach((assistant) => {
        if (assistant.model?.provider === 'cherryin') {
          assistant.model.provider = 'cherryai'
        }
        if (assistant.defaultModel?.provider === 'cherryin') {
          assistant.defaultModel.provider = 'cherryai'
        }
        assistant.defaultModels?.forEach((model) => {
          if (model.provider === 'cherryin') {
            model.provider = 'cherryai'
          }
        })
      })

      // @ts-ignore
      state.agents.agents.forEach((agent) => {
        // @ts-ignore model is not defined in Agent
        if (agent.model?.provider === 'cherryin') {
          // @ts-ignore model is not defined in Agent
          agent.model.provider = 'cherryai'
        }
        if (agent.defaultModel?.provider === 'cherryin') {
          agent.defaultModel.provider = 'cherryai'
        }
      })
      if (state.assistants.defaultAssistant.defaultModel?.provider === 'cherryin') {
        state.assistants.defaultAssistant.defaultModel.provider = 'cherryai'
      }
      state.assistants.defaultAssistant.defaultModels?.forEach((model) => {
        if (model.provider === 'cherryin') {
          model.provider = 'cherryai'
        }
      })
      return state
    } catch (error) {
      logger.error('migrate 157 error', error as Error)
      return state
    }
  },
  '158': (state: RootState) => {
    try {
      state.llm.providers = state.llm.providers.filter((provider) => provider.id !== 'cherryin')
      addProvider(state, 'longcat')
      return state
    } catch (error) {
      logger.error('migrate 158 error', error as Error)
      return state
    }
  },
  '159': (state: RootState) => {
    try {
      addProvider(state, 'ovms')
      fixMissingProvider(state)
      return state
    } catch (error) {
      logger.error('migrate 158 error', error as Error)
      return state
    }
  },
  '161': (state: RootState) => {
    try {
      removeMiniAppFromState(state, 'nm-search')
      removeMiniAppFromState(state, 'hika')
      removeMiniAppFromState(state, 'hugging-chat')
      addProvider(state, 'cherryin')
      state.llm.providers = moveProvider(state.llm.providers, 'cherryin', 1)
      return state
    } catch (error) {
      logger.error('migrate 161 error', error as Error)
      return state
    }
  },
  '162': (state: RootState) => {
    try {
      // @ts-ignore
      if (state?.agents?.agents) {
        // @ts-ignore
        state.assistants.presets = [...state.agents.agents]
        // @ts-ignore
        delete state.agents.agents
      }

      if (state.settings.sidebarIcons) {
        state.settings.sidebarIcons.visible = state.settings.sidebarIcons.visible.map((icon) => {
          // @ts-ignore
          return icon === 'agents' ? 'store' : icon
        })
        state.settings.sidebarIcons.disabled = state.settings.sidebarIcons.disabled.map((icon) => {
          // @ts-ignore
          return icon === 'agents' ? 'store' : icon
        })
      }

      state.llm.providers.forEach((provider) => {
        if (provider.anthropicApiHost) {
          return
        }

        switch (provider.id) {
          case 'deepseek':
            provider.anthropicApiHost = 'https://api.deepseek.com/anthropic'
            break
          case 'moonshot':
            provider.anthropicApiHost = 'https://api.moonshot.cn/anthropic'
            break
          case 'zhipu':
            provider.anthropicApiHost = 'https://open.bigmodel.cn/api/anthropic'
            break
          case 'dashscope':
            provider.anthropicApiHost = 'https://dashscope.aliyuncs.com/api/v2/apps/claude-code-proxy'
            break
          case 'modelscope':
            provider.anthropicApiHost = 'https://api-inference.modelscope.cn'
            break
          case 'aihubmix':
            provider.anthropicApiHost = 'https://aihubmix.com'
            break
          case 'new-api':
            provider.anthropicApiHost = 'http://localhost:3000'
            break
          case 'grok':
            provider.anthropicApiHost = 'https://api.x.ai'
        }
      })
      return state
    } catch (error) {
      logger.error('migrate 162 error', error as Error)
      return state
    }
  },
  '163': (state: RootState) => {
    try {
      addOcrProvider(state, BUILTIN_OCR_PROVIDERS_MAP.ovocr)
      state.llm.providers.forEach((provider) => {
        if (provider.id === 'cherryin') {
          provider.anthropicApiHost = 'https://open.cherryin.net'
        }
      })
      state.paintings.ovms_paintings = []

      const updateModelTextDelta = (model?: Model) => {
        if (model) {
          model.supported_text_delta = !isNotSupportedTextDelta(model)
        }
      }

      state.assistants.assistants.forEach((assistant) => {
        assistant.defaultModels?.forEach((model) => updateModelTextDelta(model))
      })
      state.assistants.defaultAssistant.defaultModels?.forEach((model) => updateModelTextDelta(model))

      return state
    } catch (error) {
      logger.error('migrate 163 error', error as Error)
      return state
    }
  },
  '164': (state: RootState) => {
    try {
      addMiniApp(state, 'ling')
      return state
    } catch (error) {
      logger.error('migrate 164 error', error as Error)
      return state
    }
  },
  '165': (state: RootState) => {
    try {
      addMiniApp(state, 'huggingchat')
      return state
    } catch (error) {
      logger.error('migrate 165 error', error as Error)
      return state
    }
  },
  '166': (state: RootState) => {
    try {
      if (state.assistants.presets === undefined) {
        state.assistants.presets = []
      }
      state.assistants.presets.forEach((preset) => {
        if (!preset.settings) {
          preset.settings = DEFAULT_ASSISTANT_SETTINGS
        } else if (!preset.settings.toolUseMode) {
          preset.settings.toolUseMode = DEFAULT_ASSISTANT_SETTINGS.toolUseMode
        }
      })
      // 更新阿里云百炼的 Anthropic API 地址
      const dashscopeProvider = state.llm.providers.find((provider) => provider.id === 'dashscope')
      if (dashscopeProvider) {
        dashscopeProvider.anthropicApiHost = 'https://dashscope.aliyuncs.com/apps/anthropic'
      }

      state.llm.providers.forEach((provider) => {
        if (provider.id === SystemProviderIds['new-api'] && provider.type !== 'new-api') {
          provider.type = 'new-api'
        }
        if (provider.id === SystemProviderIds.longcat) {
          // https://longcat.chat/platform/docs/zh/#anthropic-api-%E6%A0%BC%E5%BC%8F
          if (!provider.anthropicApiHost) {
            provider.anthropicApiHost = 'https://api.longcat.chat/anthropic'
          }
        }
      })
      return state
    } catch (error) {
      logger.error('migrate 166 error', error as Error)
      return state
    }
  },
  '167': (state: RootState) => {
    try {
      addProvider(state, 'huggingface')
      return state
    } catch (error) {
      logger.error('migrate 167 error', error as Error)
      return state
    }
  },
  '168': (state: RootState) => {
    try {
      addPreprocessProviders(state, 'open-mineru')
      return state
    } catch (error) {
      logger.error('migrate 168 error', error as Error)
      return state
    }
  },
  '169': (state: RootState) => {
    try {
      if (state?.mcp?.servers) {
        state.mcp.servers = state.mcp.servers.map((server) => {
          const inferredSource = isBuiltinMCPServer(server) ? 'builtin' : 'unknown'
          return {
            ...server,
            installSource: inferredSource
          }
        })
      }
      return state
    } catch (error) {
      logger.error('migrate 169 error', error as Error)
      return state
    }
  },
  '170': (state: RootState) => {
    try {
      addProvider(state, 'sophnet')
      state.llm.providers = moveProvider(state.llm.providers, 'sophnet', 17)
      state.settings.defaultPaintingProvider = 'cherryin'
      return state
    } catch (error) {
      logger.error('migrate 170 error', error as Error)
      return state
    }
  },
  '171': (state: RootState) => {
    try {
      // Ensure aws-bedrock provider exists
      addProvider(state, 'aws-bedrock')

      // Ensure awsBedrock settings exist and have all required fields
      if (!state.llm.settings.awsBedrock) {
        state.llm.settings.awsBedrock = llmInitialState.settings.awsBedrock
      } else {
        // For users who have awsBedrock but missing new fields (authType and apiKey)
        if (!state.llm.settings.awsBedrock.authType) {
          state.llm.settings.awsBedrock.authType = 'iam'
        }
        if (state.llm.settings.awsBedrock.apiKey === undefined) {
          state.llm.settings.awsBedrock.apiKey = ''
        }
      }
      return state
    } catch (error) {
      logger.error('migrate 171 error', error as Error)
      return state
    }
  },
  '172': (state: RootState) => {
    try {
      // Add ling and huggingchat mini apps
      addMiniApp(state, 'ling')
      addMiniApp(state, 'huggingchat')

      // Add ovocr provider and clear ovms paintings
      addOcrProvider(state, BUILTIN_OCR_PROVIDERS_MAP.ovocr)
      if (isEmpty(state.paintings.ovms_paintings)) {
        state.paintings.ovms_paintings = []
      }

      // Migrate agents to assistants presets
      // @ts-ignore
      if (state?.agents?.agents) {
        // @ts-ignore
        state.assistants.presets = [...state.agents.agents]
        // @ts-ignore
        delete state.agents.agents
      }

      // Initialize assistants presets
      if (state.assistants.presets === undefined) {
        state.assistants.presets = []
      }

      // Migrate assistants presets
      state.assistants.presets.forEach((preset) => {
        if (!preset.settings) {
          preset.settings = DEFAULT_ASSISTANT_SETTINGS
        } else if (!preset.settings.toolUseMode) {
          preset.settings.toolUseMode = DEFAULT_ASSISTANT_SETTINGS.toolUseMode
        }
      })

      // Migrate sidebar icons
      if (state.settings.sidebarIcons) {
        state.settings.sidebarIcons.visible = state.settings.sidebarIcons.visible.map((icon) => {
          // @ts-ignore
          return icon === 'agents' ? 'store' : icon
        })
        state.settings.sidebarIcons.disabled = state.settings.sidebarIcons.disabled.map((icon) => {
          // @ts-ignore
          return icon === 'agents' ? 'store' : icon
        })
      }

      // Migrate llm providers
      state.llm.providers.forEach((provider) => {
        if (provider.id === SystemProviderIds['new-api'] && provider.type !== 'new-api') {
          provider.type = 'new-api'
        }

        switch (provider.id) {
          case 'deepseek':
            provider.anthropicApiHost = 'https://api.deepseek.com/anthropic'
            break
          case 'moonshot':
            provider.anthropicApiHost = 'https://api.moonshot.cn/anthropic'
            break
          case 'zhipu':
            provider.anthropicApiHost = 'https://open.bigmodel.cn/api/anthropic'
            break
          case 'dashscope':
            provider.anthropicApiHost = 'https://dashscope.aliyuncs.com/apps/anthropic'
            break
          case 'modelscope':
            provider.anthropicApiHost = 'https://api-inference.modelscope.cn'
            break
          case 'aihubmix':
            provider.anthropicApiHost = 'https://aihubmix.com'
            break
          case 'new-api':
            provider.anthropicApiHost = provider.apiHost
            break
          case 'grok':
            provider.anthropicApiHost = 'https://api.x.ai'
            break
          case 'cherryin':
            provider.anthropicApiHost = 'https://open.cherryin.net'
            break
          case 'longcat':
            provider.anthropicApiHost = 'https://api.longcat.chat/anthropic'
            break
        }
      })
      return state
    } catch (error) {
      logger.error('migrate 172 error', error as Error)
      return state
    }
  },
  '173': (state: RootState) => {
    try {
      // Migrate toolOrder from global state to scope-based state
      if (state.inputTools && !state.inputTools.sessionToolOrder) {
        state.inputTools.sessionToolOrder = DEFAULT_TOOL_ORDER_BY_SCOPE.session
      }
      return state
    } catch (error) {
      logger.error('migrate 173 error', error as Error)
      return state
    }
  },
  '174': (state: RootState) => {
    try {
      addProvider(state, SystemProviderIds.longcat)

      addProvider(state, SystemProviderIds['ai-gateway'])
      addProvider(state, 'cerebras')
      state.llm.providers.forEach((provider) => {
        if (provider.id === SystemProviderIds.minimax) {
          provider.anthropicApiHost = 'https://api.minimaxi.com/anthropic'
        }
      })
      return state
    } catch (error) {
      logger.error('migrate 174 error', error as Error)
      return state
    }
<<<<<<< HEAD
=======
  },
  '175': (state: RootState) => {
    try {
      state.assistants.assistants.forEach((assistant) => {
        // @ts-ignore
        if (assistant.settings?.reasoning_effort === 'off') {
          // @ts-ignore
          assistant.settings.reasoning_effort = 'none'
        }
        // @ts-ignore
        if (assistant.settings?.reasoning_effort_cache === 'off') {
          // @ts-ignore
          assistant.settings.reasoning_effort_cache = 'none'
        }
      })
      logger.info('migrate 175 success')
      return state
    } catch (error) {
      logger.error('migrate 175 error', error as Error)
      return state
    }
  },
  '176': (state: RootState) => {
    try {
      state.llm.providers.forEach((provider) => {
        if (provider.id === SystemProviderIds.qiniu) {
          provider.anthropicApiHost = 'https://api.qnaigc.com'
        }
        if (provider.id === SystemProviderIds.longcat) {
          provider.anthropicApiHost = 'https://api.longcat.chat/anthropic'
        }
      })
      return state
    } catch (error) {
      logger.error('migrate 176 error', error as Error)
      return state
    }
>>>>>>> dc9503ef
  }
}

// 注意：添加新迁移时，记得同时更新 persistReducer
// file://./index.ts

const migrate = createMigrate(migrateConfig as any)

export default migrate<|MERGE_RESOLUTION|>--- conflicted
+++ resolved
@@ -2970,8 +2970,6 @@
       logger.error('migrate 174 error', error as Error)
       return state
     }
-<<<<<<< HEAD
-=======
   },
   '175': (state: RootState) => {
     try {
@@ -3009,7 +3007,6 @@
       logger.error('migrate 176 error', error as Error)
       return state
     }
->>>>>>> dc9503ef
   }
 }
 
