--- conflicted
+++ resolved
@@ -2971,30 +2971,6 @@
       return state
     }
   },
-<<<<<<< HEAD
-  '163': (state: RootState) => {
-    try {
-      const updateModelTextDelta = (model?: Model) => {
-        if (model) {
-          model.supported_text_delta = true
-          if (isNotSupportedTextDelta(model)) {
-            model.supported_text_delta = false
-          }
-        }
-      }
-
-      // Update text delta for defaultModels on assistants
-      state.assistants.assistants.forEach((assistant) => {
-        assistant.defaultModels?.forEach((model) => updateModelTextDelta(model))
-      })
-
-      // Update text delta for defaultModels on default assistant
-      state.assistants.defaultAssistant.defaultModels?.forEach((model) => updateModelTextDelta(model))
-
-      return state
-    } catch (error) {
-      logger.error('migrate 163 error', error as Error)
-=======
   '175': (state: RootState) => {
     try {
       state.assistants.assistants.forEach((assistant) => {
@@ -3011,7 +2987,6 @@
       return state
     } catch (error) {
       logger.error('migrate 175 error', error as Error)
->>>>>>> 556353e9
       return state
     }
   }
