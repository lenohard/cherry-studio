--- conflicted
+++ resolved
@@ -67,11 +67,7 @@
   {
     key: 'cherry-studio',
     storage,
-<<<<<<< HEAD
-    version: 174,
-=======
     version: 176,
->>>>>>> dc9503ef
     blacklist: ['runtime', 'messages', 'messageBlocks', 'tabs', 'toolPermissions'],
     migrate
   },
