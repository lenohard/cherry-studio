--- conflicted
+++ resolved
@@ -99,7 +99,6 @@
     this.autoUpdater = autoUpdater
   }
 
-<<<<<<< HEAD
   private async _getReleaseVersionFromGithub(channel: UpgradeChannel) {
     const githubToken = process.env.GH_TOKEN || process.env.GITHUB_TOKEN
     const headers: Record<string, string> = {
@@ -160,8 +159,6 @@
     }
   }
 
-=======
->>>>>>> 9c020f0d
   public setAutoUpdate(isActive: boolean) {
     autoUpdater.autoDownload = isActive
     autoUpdater.autoInstallOnAppQuit = isActive
